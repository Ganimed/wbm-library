/*
 * Copyright (C) 2014 Robotics, Brain and Cognitive Sciences - Istituto Italiano di Tecnologia
 * Authors: Naveen Kuppuswamy
 * email: naveen.kuppuswamy@iit.it
 * modified by: Martin Neururer; email: martin.neururer@gmail.com; date: June, 2016 & January, 2017
 *
 * The development of this software was supported by the FP7 EU projects
 * CoDyCo (No. 600716 ICT 2011.2.1 Cognitive Systems and Robotics (b))
 * http://www.codyco.eu
 *
 * Permission is granted to copy, distribute, and/or modify this program
 * under the terms of the GNU General Public License, version 2 or any
 * later version published by the Free Software Foundation.
 *
 * This program is distributed in the hope that it will be useful, but
 * WITHOUT ANY WARRANTY; without even the implied warranty of
 * MERCHANTABILITY or FITNESS FOR A PARTICULAR PURPOSE. See the GNU General
 * Public License for more details
 */

// global includes

// library includes
#include <yarpWholeBodyInterface/yarpWholeBodyModel.h>

// local includes
#include "modeljacobian.h"

using namespace mexWBIComponent;

ModelJacobian *ModelJacobian::modelJacobian = 0;

size_t  ModelJacobian::numDof   = 0;
int     ModelJacobian::nCols    = 0;
double *ModelJacobian::qj       = 0;
char   *ModelJacobian::refLnk   = 0;
double *ModelJacobian::J_rmo    = 0;
double *ModelJacobian::wf_J_lnk = 0;

ModelJacobian::ModelJacobian() : ModelComponent(4, 1, 1)
{
#ifdef DEBUG
  mexPrintf("ModelJacobian constructed.\n");
#endif
}

ModelJacobian::~ModelJacobian()
{
  if (J_rmo != 0) {
    delete[] J_rmo;
    J_rmo = 0;
  }
}

bool ModelJacobian::allocateReturnSpace(int nlhs, mxArray **plhs)
{
#ifdef DEBUG
  mexPrintf("Trying to allocateReturnSpace in ModelJacobian.\n");
#endif
  numDof = modelState->dof();
  nCols  = (int)numDof + 6;

  plhs[0] = mxCreateDoubleMatrix(6, nCols, mxREAL);
  wf_J_lnk = mxGetPr(plhs[0]);

  if (J_rmo == 0) {
    J_rmo = new double[6*nCols];
  }
  return true;
}

ModelJacobian *ModelJacobian::getInstance()
{
  if (modelJacobian == 0) {
    modelJacobian = new ModelJacobian;
  }
  return modelJacobian;
}

void ModelJacobian::deleteInstance()
{
  deleteObject(&modelJacobian);
}

bool ModelJacobian::compute(int nrhs, const mxArray **prhs)
{
#ifdef DEBUG
  mexPrintf("ModelJacobian performing compute.\n");
#endif
  return processArguments(nrhs, prhs);
}

bool ModelJacobian::computeFast(int nrhs, const mxArray **prhs)
{
#ifdef DEBUG
  mexPrintf("ModelJacobian performing computeFast.\n");
#endif
#ifdef DEBUG
  if ( (J_rmo == 0) || (wf_J_lnk == 0) ) {
    return false;
  }
#endif
  if ( !mxIsChar(prhs[1]) ) {
    mexErrMsgIdAndTxt("MATLAB:mexatexit:invalidNumInputs", "Malformed state dimensions/components.");
  }
  robotModel = modelState->robotModel();

  wf_H_b = modelState->getBase2WorldTransformation();
  qj     = modelState->qj();
  refLnk = mxArrayToString(prhs[1]);

  std::string strCom("com");
  int refLnkID = -1; // if refLnk = "com"

<<<<<<< HEAD
  if (com.compare(refLnk) != 0) {
    if ( !robotModel->getFrameList().idToIndex(refLnk, refLnkID) ) {
      mexErrMsgIdAndTxt("MATLAB:mexatexit:invalidInputs", "jacobian call Link ID does not exist.");
    }
  }
  
  if (com.compare(refLnk) != 0) {
    robotModel->getFrameList().idToIndex(refLnk, refLnkID);
=======
  if (strCom.compare(refLnk) != 0) {
    if ( !robotModel->getFrameList().idToIndex(refLnk, refLnkID) ) {
      mexErrMsgIdAndTxt("MATLAB:mexatexit:invalidInputs", "jacobian call: Link ID does not exist.");
    }
>>>>>>> 43ec7809
  }

  if ( !(robotModel->computeJacobian(qj, wf_H_b, refLnkID, J_rmo)) ) {
    mexErrMsgIdAndTxt("MATLAB:mexatexit:invalidInputs", "Something failed in the jacobian call.");
  }
  // since Matlab uses the column-major order for multi-dimensional arrays,
  // we have to make an array-transposition ...
  reorderMatrixInColMajor(J_rmo, wf_J_lnk, 6, nCols);

#ifdef DEBUG
  mexPrintf("ModelJacobian fast computed.\n");
#endif
  return true;
}

bool ModelJacobian::processArguments(int nrhs, const mxArray *prhs[])
{
#ifdef DEBUG
  if ( (J_rmo == 0) || (wf_J_lnk == 0) ) {
    return false;
  }
#endif
  if ( mxGetM(prhs[1]) != 9 || mxGetN(prhs[1]) != 1 || mxGetM(prhs[2]) != 3 || mxGetN(prhs[2]) != 1 ||
       mxGetM(prhs[3]) != numDof || mxGetN(prhs[3]) != 1 || !mxIsChar(prhs[4]) )
  {
    mexErrMsgIdAndTxt("MATLAB:mexatexit:invalidNumInputs", "Malformed state dimensions/components.");
  }
  robotModel = modelState->robotModel();

  double *pR, *ppos;
  pR     = mxGetPr(prhs[1]);
  ppos   = mxGetPr(prhs[2]);
  qj     = mxGetPr(prhs[3]);
  refLnk = mxArrayToString(prhs[4]);

  std::string strCom("com");
  int refLnkID = -1; // if refLnk = "com"

  if (strCom.compare(refLnk) != 0) {
    if ( !robotModel->getFrameList().idToIndex(refLnk, refLnkID) ) {
      mexErrMsgIdAndTxt("MATLAB:mexatexit:invalidInputs", "jacobian call: Link ID does not exist.");
    }
  }

#ifdef DEBUG
  mexPrintf("qj received.\n");

  for (size_t i=0; i < numDof; i++) {
    mexPrintf(" %f", *(qj + i));
  }
#endif

  double R_rmo[9];
  reorderMatrixInRowMajor(pR, R_rmo); // matrix in "row major order"
  wbi::Rotation rot3d(R_rmo);

  wf_H_b = wbi::Frame(rot3d, ppos);

<<<<<<< HEAD
  std::string com("com");
  int refLnkID = -1; // if refLnk = "com"
  
  if (com.compare(refLnk) != 0) {
    if ( !robotModel->getFrameList().idToIndex(refLnk, refLnkID) ) {
      mexErrMsgIdAndTxt("MATLAB:mexatexit:invalidInputs", "jacobian call Link ID does not exist.");
    }
  }

  if (com.compare(refLnk) != 0) {
    robotModel->getFrameList().idToIndex(refLnk, refLnkID);
  }

=======
>>>>>>> 43ec7809
  if ( !(robotModel->computeJacobian(qj, wf_H_b, refLnkID, J_rmo)) ) {
    mexErrMsgIdAndTxt("MATLAB:mexatexit:invalidInputs", "Something failed in the jacobian call.");
  }
  reorderMatrixInColMajor(J_rmo, wf_J_lnk, 6, nCols); // put the output matrix in "column major order"

  return true;
}<|MERGE_RESOLUTION|>--- conflicted
+++ resolved
@@ -112,21 +112,10 @@
   std::string strCom("com");
   int refLnkID = -1; // if refLnk = "com"
 
-<<<<<<< HEAD
-  if (com.compare(refLnk) != 0) {
-    if ( !robotModel->getFrameList().idToIndex(refLnk, refLnkID) ) {
-      mexErrMsgIdAndTxt("MATLAB:mexatexit:invalidInputs", "jacobian call Link ID does not exist.");
-    }
-  }
-  
-  if (com.compare(refLnk) != 0) {
-    robotModel->getFrameList().idToIndex(refLnk, refLnkID);
-=======
   if (strCom.compare(refLnk) != 0) {
     if ( !robotModel->getFrameList().idToIndex(refLnk, refLnkID) ) {
       mexErrMsgIdAndTxt("MATLAB:mexatexit:invalidInputs", "jacobian call: Link ID does not exist.");
     }
->>>>>>> 43ec7809
   }
 
   if ( !(robotModel->computeJacobian(qj, wf_H_b, refLnkID, J_rmo)) ) {
@@ -185,22 +174,6 @@
 
   wf_H_b = wbi::Frame(rot3d, ppos);
 
-<<<<<<< HEAD
-  std::string com("com");
-  int refLnkID = -1; // if refLnk = "com"
-  
-  if (com.compare(refLnk) != 0) {
-    if ( !robotModel->getFrameList().idToIndex(refLnk, refLnkID) ) {
-      mexErrMsgIdAndTxt("MATLAB:mexatexit:invalidInputs", "jacobian call Link ID does not exist.");
-    }
-  }
-
-  if (com.compare(refLnk) != 0) {
-    robotModel->getFrameList().idToIndex(refLnk, refLnkID);
-  }
-
-=======
->>>>>>> 43ec7809
   if ( !(robotModel->computeJacobian(qj, wf_H_b, refLnkID, J_rmo)) ) {
     mexErrMsgIdAndTxt("MATLAB:mexatexit:invalidInputs", "Something failed in the jacobian call.");
   }
