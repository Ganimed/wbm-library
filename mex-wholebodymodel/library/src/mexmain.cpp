--- conflicted
+++ resolved
@@ -80,11 +80,7 @@
     mexAtExit(mexWbmExit);
     return;
   }
-<<<<<<< HEAD
-  // else, the ComponentManager is already initalized ...
-=======
   // else, the ComponentManager is already initialized ...
->>>>>>> 0174b660
 #ifdef DEBUG
   mexPrintf("Start to process function...\n");
 #endif
