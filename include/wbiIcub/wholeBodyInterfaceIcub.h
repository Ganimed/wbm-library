--- conflicted
+++ resolved
@@ -231,12 +231,11 @@
         /** Set the reference speed for the position control of the specified joint(s). */
         virtual bool setReferenceSpeed(double *rspd, int joint=-1);
         
-<<<<<<< HEAD
         //*********TEMP**************//
         paramHelp::ParamHelperClient *_torqueModuleConnection; /*< connection to the torque control module */
         yarp::sig::Vector _torqueRefs;
         //*********END TEMP**********//
-=======
+
         /** Set the proportional, derivative and integrale gain for the current joint(s) controller.
          * If you want to leave some values unchanged simply pass NULL to the corresponding gain
          * @param pValue Value(s) of the proportional gain.
@@ -251,7 +250,6 @@
          * @param joint Joint number, if negative, all joints are considered.
          * @return True if operation succeeded, false otherwise. */
         bool setControlOffset(const double *value, int joint = -1);
->>>>>>> 57749124
         
     public:
         /** Constructor.
@@ -373,7 +371,7 @@
             yarp::sig::Vector lastDtauJ;                // last joint torque derivative
             yarp::sig::Vector lastDtauM;                // last motor torque derivative
             yarp::sig::Vector lastPwm;                  // last motor PWM
-        } 
+        }
         estimates;
 
         /** Constructor. */
