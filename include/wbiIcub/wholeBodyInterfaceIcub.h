/*
 * Copyright (C) 2013 iCub Facility - Istituto Italiano di Tecnologia
 * Author: Andrea Del Prete
 * email: andrea.delprete@iit.it
 *
 * Permission is granted to copy, distribute, and/or modify this program
 * under the terms of the GNU General Public License, version 2 or any
 * later version published by the Free Software Foundation.
 *
 * A copy of the license can be found at
 * http://www.robotcub.org/icub/license/gpl.txt
 *
 * This program is distributed in the hope that it will be useful, but
 * WITHOUT ANY WARRANTY; without even the implied warranty of
 * MERCHANTABILITY or FITNESS FOR A PARTICULAR PURPOSE. See the GNU General
 * Public License for more details
 */

#ifndef WBI_ICUB_H
#define WBI_ICUB_H

#include <yarp/dev/ControlBoardInterfaces.h>
#include <yarp/dev/IVelocityControl2.h>
#include <yarp/os/RateThread.h>
#include <yarp/os/Semaphore.h>
#include <yarp/os/BufferedPort.h>
#include <iCub/ctrl/adaptWinPolyEstimator.h>
#include <iCub/ctrl/filters.h>
#include <iCub/iDynTree/iCubTree.h>
#include <iCub/skinDynLib/skinContactList.h>
#include <wbiIcub/wbiIcubUtil.h>
#include <map>

#define INITIAL_TIMESTAMP -1000.0


/* CODE UNDER DEVELOPMENT */

//*********TEMP************** -> for actuators //
#include <yarp/sig/Vector.h>
namespace paramHelp {
    class ParamHelperClient;
}
//*********END TEMP**********//

namespace yarp {
    namespace os {
        class Property;
        class Value;
    }
}

namespace wbiIcub
{
    /*
     * Class for reading the sensors of iCub.
     */
    class icubWholeBodySensors: public wbi::iWholeBodySensors
    {
    protected:
        bool                        initDone;
        std::string                 name;           // name used as root for the local ports
        std::string                 robot;          // name of the robot

        std::vector<int>            bodyParts;      // list of the body parts
        std::vector<std::string>    bodyPartNames;  // names of the body parts
        std::vector<id_2_PortName>  ftSens_2_port;  // list containing the port name for each force/torque sensor
        std::vector<id_2_PortName>  imu_2_port;     // list containing the port name for each IMU
        std::map<int,unsigned int>  bodyPartAxes;   // number of axes for each body part
        
        wbi::LocalIdList            emptyList;      ///< empty list of IDs to return in case of error
        wbi::LocalIdList            encoderIdList;  // list of the joint encoder ids
        wbi::LocalIdList            pwmSensIdList;  // list of the motor PWM sensor ids
        wbi::LocalIdList            imuIdList;      // list of the IMU ids
        wbi::LocalIdList            ftSensIdList;   // list of the force/torque sensor ids
        wbi::LocalIdList            torqueSensorIdList; //list of the torque sensor ids
        
        // LAST READING DATA (map body parts to data)
        std::map<int, yarp::sig::Vector>            qLastRead;
        std::map<int, yarp::sig::Vector>            qStampLastRead;
        std::map<int, yarp::sig::Vector>            pwmLastRead;
        std::map<int, yarp::sig::Vector>            torqueSensorsLastRead;
        
        // the key of these maps is the sensor id
        std::map<wbi::LocalId, yarp::sig::Vector>  imuLastRead;
        std::map<wbi::LocalId, yarp::sig::Vector>  ftSensLastRead;
        std::map<wbi::LocalId, double>  imuStampLastRead;
        std::map<wbi::LocalId, double>  ftStampSensLastRead;

        // yarp interfaces (the key of the maps is the body part)
        std::map<int, yarp::dev::IEncodersTimed*>       ienc;   // interface to read encoders
        std::map<int, yarp::dev::IOpenLoopControl*>     iopl;   // interface to read motor PWM
        std::map<int, yarp::dev::PolyDriver*>           dd; //device drivers
        std::map<int, yarp::dev::ITorqueControl*>       itrq;  // interface to read joint torques
        
        // input ports (the key of the maps is the sensor id)
        std::map<wbi::LocalId, yarp::os::BufferedPort<yarp::sig::Vector>*>   portsFTsens;
        std::map<wbi::LocalId, yarp::os::BufferedPort<yarp::sig::Vector>*>   portsIMU;
        std::map<wbi::LocalId, yarp::os::BufferedPort<yarp::sig::Vector>*>   portsTorqueSensor;
        
        bool openPwm(const int bodyPart);
        bool openEncoder(const int bodyPart);
        bool openImu(const wbi::LocalId &i);
        bool openFTsens(const wbi::LocalId &i);
        bool openTorqueSensor(const int bodyPart);
        
        bool convertIMU(double * wbi_inertial_readings, const double * yarp_inertial_readings); 
        
        // *** ENCODERS
        virtual bool addEncoder(const wbi::LocalId &j);
        virtual int addEncoders(const wbi::LocalIdList &j);
        // *** PWMs
        virtual bool addPwm(const wbi::LocalId &j);
        virtual int addPwms(const wbi::LocalIdList &j);
        // *** IMUs
        virtual bool addIMU(const wbi::LocalId &i);
        virtual int addIMUs(const wbi::LocalIdList &i);
        // *** FORCE/TORQUE SENSORS
        virtual bool addFTsensor(const wbi::LocalId &i);
        virtual int addFTsensors(const wbi::LocalIdList &i);
        // *** TORQUE SENSORS *** //
        virtual bool addTorqueSensor(const wbi::LocalId &i);
        virtual int addTorqueSensors(const wbi::LocalIdList &i);
        
        virtual bool readEncoder(const wbi::LocalId &i, double *q, double *stamps=0, bool wait=true);
        virtual bool readPwm(const wbi::LocalId &i, double *pwm, double *stamps=0, bool wait=true);
        virtual bool readIMU(const wbi::LocalId &i, double *inertial, double *stamps=0, bool wait=true);
        virtual bool readFTsensor(const wbi::LocalId &i, double *ftSens, double *stamps=0, bool wait=true);
        virtual bool readTorqueSensor(const wbi::LocalId &i, double *jointTorque, double *stamps=0, bool wait=true);

        virtual bool readEncoders(double *q, double *stamps=0, bool wait=true);
        virtual bool readPwms(double *pwm, double *stamps=0, bool wait=true);
        virtual bool readIMUs(double *inertial, double *stamps=0, bool wait=true);
        virtual bool readFTsensors(double *ftSens, double *stamps=0, bool wait=true);
        virtual bool readTorqueSensors(double *jointTorques, double *stamps=0, bool wait=true);

    public:
        // *** CONSTRUCTORS ***
        icubWholeBodySensors(const char* _name, const char* _robotName);

        /**
          * @param _name Local name of the interface (used as stem of port names)
          * @param _robotName Name of the robot
          * @param _bodyPartNames Vector of names of the body part (used when opening the polydrivers)
          * @param _ftSens_2_port List containing the port name for each force/torque sensor
          * @param _imu_2_port List containing the port name for each inertial measurement unit
          */
        icubWholeBodySensors(const char* _name, const char* _robotName, const std::vector<std::string> &_bodyPartNames, 
            const std::vector<id_2_PortName> &_ftSens_2_port, const std::vector<id_2_PortName> &_imu_2_port);

        virtual bool init();
        virtual bool close();

        /** Add the specified sensor so that it can be read. 
         * @param st Type of sensor.
         * @param sid Id of the sensor.
         * @return True if the sensor has been added, false otherwise (e.g. the sensor has been already added).
         */
        virtual bool addSensor(const wbi::SensorType st, const wbi::LocalId &sid);
        
        /** Add the specified sensors so that they can be read. 
         * @param st Type of sensors.
         * @param sids Ids of the sensors.
         * @return True if the sensor has been added, false otherwise (e.g. the sensor has been already added).
         */
        virtual int addSensors(const wbi::SensorType st, const wbi::LocalIdList &sids);

        /** Remove the specified sensor. 
         * @param st Type of the sensor to remove.
         * @param j Id of the sensor to remove.
         * @return True if the sensor has been removed, false otherwise.
         */
        virtual bool removeSensor(const wbi::SensorType st, const wbi::LocalId &sid);
        
        /** Get a copy of the sensor list of the specified sensor type.
         * @param st Type of sensors.
         * @return A copy of the sensor list. */
        virtual const wbi::LocalIdList& getSensorList(const wbi::SensorType st);
        
        /** Get the number of sensors of the specified type.
         * @return The number of sensors of the specified type. */
        virtual int getSensorNumber(const wbi::SensorType st);

        /** Read the specified sensor.
         * @param st Type of sensor to read.
         * @param sid Id of the sensor to read.
         * @param data Output data vector.
         * @param stamps Output vector of timestamps.
         * @param blocking If true, the reading is blocking, otherwise it is not.
         * @return True if all the readings succeeded, false otherwise.
         */
        virtual bool readSensor(const wbi::SensorType st, const wbi::LocalId &sid, double *data, double *stamps=0, bool blocking=true);
        
        /** Read all the sensors of the specified type.
         * @param st Type of the sensor to read.
         * @param sid Id of the sensor to read.
         * @param data Output data vector.
         * @param stamps Output vector of timestamps.
         * @param blocking If true, the reading is blocking, otherwise it is not.
         * @return True if the reading succeeded, false otherwise.
         */
        virtual bool readSensors(const wbi::SensorType st, double *data, double *stamps=0, bool blocking=true);
    };
    

    
    
    /*
     * Class for communicating with iCub's motor control boards.
     */
    class icubWholeBodyActuators : public wbi::iWholeBodyActuators
    {
    protected:
        bool                        initDone;       // true after init has been called, false before
        int                         dof;            // number of actuators considered
        std::string                 name;           // name used as root for the local ports
        std::string                 robot;          // name of the robot
        std::vector<int>            bodyParts;      // list of the body parts
        std::vector<std::string>    bodyPartNames;  // names of the body parts
        wbi::LocalIdList            jointIdList;    // list of the joint ids
        
        std::map<wbi::LocalId, wbi::ControlMode>        currentCtrlModes;    // current control mode of each actuator
        
//        std::map<std::string, std::string> configurationParameters; /*< Map containing parameters to be read at initialization time */
        yarp::os::Property configurationParameters; /*< Map containing parameters to be read at initialization time */

        // yarp drivers
        std::map<int, yarp::dev::IPositionControl*>     ipos;
        std::map<int, yarp::dev::ITorqueControl*>       itrq;
        std::map<int, yarp::dev::IImpedanceControl*>    iimp;
        std::map<int, yarp::dev::IControlMode*>         icmd;
        std::map<int, yarp::dev::IVelocityControl2*>    ivel;
        std::map<int, yarp::dev::IOpenLoopControl*>     iopl;
        std::map<int, yarp::dev::PolyDriver*>           dd;
        
        /** Open the yarp PolyDriver relative to the specified body part. */
        bool openDrivers(int bodyPart);
        /** Convert the control modes defined in yarp/dev/IControlMode.h into the one defined in wbi. */
        wbi::ControlMode yarpToWbiCtrlMode(int yarpCtrlMode);
        /** Set the reference speed for the position control of the specified joint(s). */
        virtual bool setReferenceSpeed(double *rspd, int joint=-1);
        
        //*********TEMP**************//
        paramHelp::ParamHelperClient *_torqueModuleConnection; /*< connection to the torque control module */
        yarp::sig::Vector _torqueRefs;
        //*********END TEMP**********//
        
    public:
        /** Constructor.
         * @param _name Name of this object, used as a stem for opening YARP ports.
         * @param _robot Name of the robot.
         * @param _bodyPartNames Vector containing the names of the body parts of iCub.
        */
        icubWholeBodyActuators(const char* _name,
                               const char* _robot,
                               const std::vector<std::string> &_bodyPartNames = std::vector<std::string>(iCub::skinDynLib::BodyPart_s,iCub::skinDynLib::BodyPart_s+sizeof(iCub::skinDynLib::BodyPart_s)/sizeof(std::string)));
        
        virtual ~icubWholeBodyActuators();
        virtual bool init();
        virtual bool close();
        
        /* Configuration parameters section */
        static const std::string icubWholeBodyActuatorsUseExternalTorqueModule; /*< initialization parameter for iCub actuator class. The value associated is a boolean value. Default to false */
        static const std::string icubWholeBodyActuatorsExternalTorqueModuleName; /*< initialization parameter for iCub actuator class. Name of the torque external module */
        
        /** @brief Sets an initialization parameter.
         *
         * Sets a key-value pair parameter to be used during the initialization phase.
         * Note: this function must be called before init, otherwise it takes no effect
         * @param parameterName key for the parameter
         * @param parameterValue value for the parameter.
         * @return true if, false otherwise
        */
        virtual bool setConfigurationParameter(const std::string& parameterName, const yarp::os::Value& parameterValue);

        inline virtual int getActuatorNumber(){ return dof; }
        virtual bool removeActuator(const wbi::LocalId &j);
        virtual bool addActuator(const wbi::LocalId &j);
        virtual int addActuators(const wbi::LocalIdList &j);
        inline virtual const wbi::LocalIdList& getActuatorList(){ return jointIdList; }
        
        /** Set the control mode of the specified joint(s).
          * @param controlMode Id of the control mode.
          * @param ref Reference value(s) for the controller.
          * @param joint Joint number, if negative, all joints are considered.
          * @return True if operation succeeded, false otherwise. */
        virtual bool setControlMode(wbi::ControlMode controlMode, double *ref=0, int joint=-1);
        
        /** Set the reference value for the controller of the specified joint(s).
          * @param ref Reference value(s) for the controller.
          * @param joint Joint number, if negative, all joints are considered.
          * @return True if operation succeeded, false otherwise. */
        virtual bool setControlReference(double *ref, int joint=-1);

        /** Set a parameter (e.g. a gain) of one or more joint controllers.
          * @param paramId Id of the parameter.
          * @param value Value(s) of the parameter.
          * @param joint Joint number, if negative, all joints are considered.
          * @return True if operation succeeded, false otherwise. */
        virtual bool setControlParam(wbi::ControlParam paramId, const void *value, int joint=-1);
    };
    

    
    /**
     * Enum of iCub subtrees 
     * 
     */
    enum iCubSubtree {
        TORSO_SUBTREE,
        LEFT_ARM_SUBTREE,
        RIGHT_ARM_SUBTREE,
        LEFT_LEG_SUBTREE,
        RIGHT_LEG_SUBTREE,
        LEFT_FOOT_SUBTREE,
        RIGHT_FOOT_SUBTREE
    };
    
    
    /** 
     * Thread that estimates the state of the iCub robot. 
     */
    class icubWholeBodyEstimator: public yarp::os::RateThread
    {
    protected:
        icubWholeBodySensors        *sensors;
        //double                      estWind;        // time window for the estimation
        
        iCub::ctrl::AWLinEstimator  *dqFilt;        // joint velocity filter
        iCub::ctrl::AWQuadEstimator *d2qFilt;       // joint acceleration filter
        iCub::ctrl::AWLinEstimator  *dTauJFilt;     // joint torque derivative filter
        iCub::ctrl::AWLinEstimator  *dTauMFilt;     // motor torque derivative filter
        iCub::ctrl::FirstOrderLowPassFilter *tauJFilt;  ///< low pass filter for joint torque
        iCub::ctrl::FirstOrderLowPassFilter *tauMFilt;  ///< low pass filter for motor torque
        iCub::ctrl::FirstOrderLowPassFilter *pwmFilt;   ///< low pass filter for motor PWM
        
        int dqFiltWL, d2qFiltWL;                    // window lengths of adaptive window filters
        double dqFiltTh, d2qFiltTh;                 // threshold of adaptive window filters
        int dTauMFiltWL, dTauJFiltWL;               // window lengths of adaptive window filters
        double dTauMFiltTh, dTauJFiltTh;            // threshold of adaptive window filters
        double tauJCutFrequency;
        double tauMCutFrequency;
        double pwmCutFrequency;
        
        yarp::sig::Vector           q, qStamps;         // last joint position estimation
        yarp::sig::Vector           tauJ, tauJStamps;
        yarp::sig::Vector           pwm, pwmStamps;
        
        /* Resize all vectors using current number of DoFs. */
        void resizeAll(int n);
        void lockAndResizeAll(int n);

        /** Set the parameters of the adaptive window filter used for velocity estimation. */
        bool setVelFiltParams(int windowLength, double threshold);
        /** Set the parameters of the adaptive window filter used for acceleration estimation. */
        bool setAccFiltParams(int windowLength, double threshold);
        /** Set the parameters of the adaptive window filter used for joint torque derivative estimation. */
        bool setDtauJFiltParams(int windowLength, double threshold);
        /** Set the parameters of the adaptive window filter used for motor torque derivative estimation. */
        bool setDtauMFiltParams(int windowLength, double threshold);
        /** Set the cut frequency of the joint torque low pass filter. */
        bool setTauJCutFrequency(double fc);
        /** Set the cut frequency of the motor torque low pass filter. */
        bool setTauMCutFrequency(double fc);
        /** Set the cut frequency of the motor PWM low pass filter. */
        bool setPwmCutFrequency(double fc);
        
    public:
        
        yarp::os::Semaphore         mutex;          // mutex for access to class global variables
        
        // the elements of this struct are accessed by the state interface
        // the state interface takes the mutex before accessing this struct
        struct 
        {
            yarp::sig::Vector lastQ;                    // last joint position estimation
            yarp::sig::Vector lastDq;                   // last joint velocity estimation
            yarp::sig::Vector lastD2q;                  // last joint acceleration estimation
            yarp::sig::Vector lastTauJ;                 // last joint torque
            yarp::sig::Vector lastTauM;                 // last motor torque
            yarp::sig::Vector lastDtauJ;                // last joint torque derivative
            yarp::sig::Vector lastDtauM;                // last motor torque derivative
            yarp::sig::Vector lastPwm;                  // last motor PWM
        } 
        estimates;

        /** Constructor. 
         */
        icubWholeBodyEstimator(int _period, icubWholeBodySensors *_sensors);
        
        bool lockAndSetEstimationParameter(const wbi::EstimateType et, const wbi::EstimationParameter ep, const void *value);

        bool threadInit();
        void run();
        void threadRelease();
        
        /** Take the mutex and copy the content of src into dest. */
        bool lockAndCopyVector(const yarp::sig::Vector &src, double *dest);
        /** Take the mutex and copy the i-th element of src into dest. */
        bool lockAndCopyVectorElement(int i, const yarp::sig::Vector &src, double *dest);
    };
    
    
    
    //< \todo TODO make SKIN_EVENTS_TIMEOUT a proper parameter
    #define SKIN_EVENTS_TIMEOUT 0.2     // max time (in sec) a contact is kept without reading anything from the skin events port
     /** 
     * Thread that estimates the dynamic state of the iCub robot. 
     */
    class icubWholeBodyDynamicsEstimator: public yarp::os::RateThread
    {
    protected:
        icubWholeBodySensors        *sensors;
        yarp::os::BufferedPort<iCub::skinDynLib::skinContactList> * port_skin_contacts;
        iCub::iDynTree::iCubTree * icub_model;
        
        //double                      estWind;        // time window for the estimation
        
        iCub::ctrl::AWLinEstimator  *dqFilt;        // joint velocity filter
        iCub::ctrl::AWQuadEstimator *d2qFilt;       // joint acceleration filter
        iCub::ctrl::AWLinEstimator  *dTauJFilt;     // joint torque derivative filter
        iCub::ctrl::AWLinEstimator  *dTauMFilt;     // motor torque derivative filter
        iCub::ctrl::FirstOrderLowPassFilter *tauJFilt;  ///< low pass filter for joint torque
        iCub::ctrl::FirstOrderLowPassFilter *tauMFilt;  ///< low pass filter for motor torque
        iCub::ctrl::FirstOrderLowPassFilter *pwmFilt;   ///< low pass filter for motor PWM
        std::vector<iCub::ctrl::FirstOrderLowPassFilter *> imuLinearAccelerationFilters; ///<  low pass filters for IMU linear accelerations
        std::vector<iCub::ctrl::FirstOrderLowPassFilter *> imuAngularVelocityFilters; ///< low pass filters for IMU angular velocity
        std::vector<iCub::ctrl::FirstOrderLowPassFilter *> imuMagnetometerFilters; ///< low pass filters for IMU magnetometer
        std::vector<iCub::ctrl::FirstOrderLowPassFilter *> forcetorqueFilters; ///< low pass filters for ForceTorque sensors
        
        iCub::ctrl::AWLinEstimator * imuAngularAccelerationFilt;
        
        int dqFiltWL, d2qFiltWL;                    // window lengths of adaptive window filters
        double dqFiltTh, d2qFiltTh;                 // threshold of adaptive window filters
        int dTauMFiltWL, dTauJFiltWL;               // window lengths of adaptive window filters
        double dTauMFiltTh, dTauJFiltTh;            // threshold of adaptive window filters
        double tauJCutFrequency;
        double tauMCutFrequency;
        double pwmCutFrequency;
        double imuLinearAccelerationCutFrequency;
        double imuAngularVelocityCutFrequency;
        double imuMagnetometerCutFrequency;
        double forcetorqueCutFrequency;
        
        double imuAngularAccelerationFiltTh;
        int imuAngularAccelerationFiltWL;
        
      
        
        yarp::sig::Vector           q, qStamps;         // last joint position estimation
        yarp::sig::Vector           tauJ, tauJStamps;
        yarp::sig::Vector           pwm, pwmStamps;
        
        std::vector<yarp::sig::Vector> forcetorques;
        yarp::sig::Vector forcetorquesStamps;
        
        std::vector<yarp::sig::Vector> forcetorques_offset;
        
        std::vector<yarp::sig::Vector> IMUs;
        yarp::sig::Vector IMUStamps;
        
        //Data structures related to skin
        iCub::skinDynLib::skinContactList skinContacts;
        double skin_contact_listStamp;
        double last_reading_skin_contact_list_Stamp;
        
        iCub::skinDynLib::dynContactList dynContacts;
        
        //Data structures related to IMU used for dynamical model
        yarp::sig::Vector omega_used_IMU;
        yarp::sig::Vector domega_used_IMU;
        yarp::sig::Vector ddp_used_IMU;
        
        /* Resize all vectors using current number of DoFs. */
        void resizeAll(int n);
        void lockAndResizeAll(int n);
        
        //< \todo TODO add general interface using type (?) of sensors 
        
        /* Resize all FT sensors related vectors using current number of Force Torque sensors */
        void resizeFTs(int n);
        void lockAndResizeFTs(int n);
        
        /* Resize all IMU sensors related vectors using current number of IMU sensors */
        void resizeIMUs(int n);
        void lockAndResizeIMUs(int n);

        /** Set the parameters of the adaptive window filter used for velocity estimation. */
        bool setVelFiltParams(int windowLength, double threshold);
        /** Set the parameters of the adaptive window filter used for acceleration estimation. */
        bool setAccFiltParams(int windowLength, double threshold);
        /** Set the parameters of the adaptive window filter used for joint torque derivative estimation. */
        bool setDtauJFiltParams(int windowLength, double threshold);
        /** Set the parameters of the adaptive window filter used for motor torque derivative estimation. */
        bool setDtauMFiltParams(int windowLength, double threshold);
        /** Set the cut frequency of the joint torque low pass filter. */
        bool setTauJCutFrequency(double fc);
        /** Set the cut frequency of the motor torque low pass filter. */
        bool setTauMCutFrequency(double fc);
        /** Set the cut frequency of the motor PWM low pass filter. */
        bool setPwmCutFrequency(double fc);
        
        /** Read the skin contacts and generated the contact points for external wrenches  estimation */
        void readSkinContacts();
        
        /** For a given subtree, get the default contact point (the one used if there are now contacts coming from the skin */
        iCub::skinDynLib::dynContact getDefaultContact(const iCubSubtree icub_subtree);

        
        /**  Estimate internal torques and external forces from measured sensors, using iDynTree library */
        void estimateExternalForcesAndJointTorques();
        
        /** Version of considered iCub robot */
        int head_version;
        int legs_version;
        int feet_version;
        
    public:
        
        yarp::os::Semaphore         mutex;          // mutex for access to class global variables
        
        // the elements of this struct are accessed by the state interface
        // the state interface takes the mutex before accessing this struct
        struct 
        {
            yarp::sig::Vector lastQ;                    // last joint position estimation
            yarp::sig::Vector lastDq;                   // last joint velocity estimation
            yarp::sig::Vector lastD2q;                  // last joint acceleration estimation
            yarp::sig::Vector lastTauJ;                 // last joint torque
            yarp::sig::Vector lastTauM;                 // last motor torque
            yarp::sig::Vector lastDtauJ;                // last joint torque derivative
            yarp::sig::Vector lastDtauM;                // last motor torque derivative
            yarp::sig::Vector lastPwm;                  // last motor PWM
            std::vector<yarp::sig::Vector> lastForceTorques; //last Force/torques sensors estimation
            std::vector<yarp::sig::Vector> lastIMUs;    //last IMU sensors estimation
        } 
        estimates;
        
        iCub::skinDynLib::dynContactList estimatedLastDynContacts;
        iCub::skinDynLib::skinContactList estimatedLastSkinDynContacts;

         /** Constructor. 
         *
         * @param port_skin_contacts pointer to a port reading a skinContactList from the robot skin
         * \todo TODO skin_contacts should be read from the WholeBodySensors interface
         */        
        icubWholeBodyDynamicsEstimator(int _period, 
                                       icubWholeBodySensors *_sensors, 
                                       yarp::os::BufferedPort<iCub::skinDynLib::skinContactList> * _port_skin_contacts,
                                       int head_version,
                                       int legs_version,
                                       int feet_version);
        
        bool lockAndSetEstimationParameter(const wbi::EstimateType et, const wbi::EstimationParameter ep, const void *value);
        
        bool lockAndSetEstimationOffset(const wbi::EstimateType et, const wbi::LocalId & sid, const void *value);

        bool threadInit();
        void run();
        void threadRelease();
        
        /** Take the mutex and copy the content of src into dest. */
        bool lockAndCopyVector(const yarp::sig::Vector &src, double *dest);
        /** Take the mutex and copy the i-th element of src into dest. */
        bool lockAndCopyVectorElement(int i, const yarp::sig::Vector &src, double *dest);
        /** Take the mutex and copy the (serialized) content of src into dest */
        bool lockAndCopyVectorOfVectors(const std::vector<yarp::sig::Vector> &src, double *dest);
        /** Take the mutex and copy the i-th Vector of a vector<Vector> of src into dest */
        bool lockAndCopyElementVectorFromVector(int i, const std::vector<yarp::sig::Vector> &src, double *dest);
        
       
    

    };
    

    /**
     * Class to access the estimates of the states of iCub.
     */
    class icubWholeBodyStates : public wbi::iWholeBodyStates
    {
    protected:
        icubWholeBodySensors        *sensors;       // interface to access the robot sensors
        icubWholeBodyEstimator      *estimator;     // estimation thread
        wbi::LocalIdList            emptyList;      ///< empty list of IDs to return in case of error
        //double                      estWind;      // time window for the estimation
        
        virtual bool lockAndReadSensor(const wbi::SensorType st, const wbi::LocalId sid, double *data, double time, bool blocking);
        virtual bool lockAndReadSensors(const wbi::SensorType st, double *data, double time, bool blocking);
        virtual bool lockAndAddSensor(const wbi::SensorType st, const wbi::LocalId &sid);
        virtual int lockAndAddSensors(const wbi::SensorType st, const wbi::LocalIdList &sids);
        virtual bool lockAndRemoveSensor(const wbi::SensorType st, const wbi::LocalId &sid);
        virtual wbi::LocalIdList lockAndGetSensorList(const wbi::SensorType st);
        virtual int lockAndGetSensorNumber(const wbi::SensorType st);

        /** Get the velocity of the specified motor. */
        bool getMotorVel(const wbi::LocalId &sid, double *data, double time, bool blocking);
        /** Get the velocities of all the robot motors. */
        bool getMotorVel(double *data, double time, bool blocking);
        
    public:
        // *** CONSTRUCTORS ***
        icubWholeBodyStates(const char* _name, const char* _robotName, double estimationTimeWindow);
        inline virtual ~icubWholeBodyStates(){ close(); }
        
        virtual bool init();
        virtual bool close();
        
        /** Add the specified estimate so that it can be read. 
         * @param st Type of estimate.
         * @param sid Id of the estimate.
         * @return True if the estimate has been added, false otherwise (e.g. the estimate has been already added).
         */
        virtual bool addEstimate(const wbi::EstimateType st, const wbi::LocalId &sid);
        
        /** Add the specified estimates so that they can be read. 
         * @param st Type of estimates.
         * @param sids Ids of the estimates.
         * @return True if the estimate has been added, false otherwise (e.g. the estimate has been already added).
         */
        virtual int addEstimates(const wbi::EstimateType st, const wbi::LocalIdList &sids);

        /** Remove the specified estimate. 
         * @param st Type of the estimate to remove.
         * @param j Id of the estimate to remove.
         * @return True if the estimate has been removed, false otherwise.
         */
        virtual bool removeEstimate(const wbi::EstimateType st, const wbi::LocalId &sid);
        
        /** Get a copy of the estimate list of the specified estimate type.
         * @param st Type of estimate.
         * @return A copy of the estimate list. */
        virtual const wbi::LocalIdList& getEstimateList(const wbi::EstimateType st);
        
        /** Get the number of estimates of the specified type.
         * @return The number of estimates of the specified type. */
        virtual int getEstimateNumber(const wbi::EstimateType st);

        /** Get the estimate of the specified quantity at the specified time.
         * @param et Type of estimate to get.
         * @param sid Id of the estimate
         * @param data Output data vector.
         * @param time Time at which to estimate the quantity.
         * @param blocking If true, perform a blocking read before estimating, otherwise the estimate is based on the last reading.
         * @return True if all the estimate succeeded, false otherwise.
         */
        virtual bool getEstimate(const wbi::EstimateType et, const wbi::LocalId &sid, double *data, double time=-1.0, bool blocking=true);

        /** Get all the estimates of the specified estimate type at the specified time.
         * @param et Type of estimate to get.
         * @param data Output data vector.
         * @param time Time at which to estimate the quantity.
         * @param blocking If true, perform a blocking read before estimating, otherwise the estimate is based on the last reading.
         * @return True if all the estimate succeeded, false otherwise.
         */
        virtual bool getEstimates(const wbi::EstimateType et, double *data, double time=-1.0, bool blocking=true);

        /** Set the value of the specified parameter of the estimation algorithm
         * of the specified estimate type.
         * @param et Estimation type (e.g. joint velocity, motor torque).
         * @param ep Parameter to set.
         * @param value Value of the parameter to set.
         * @return True if the operation succeeded, false otherwise. */
        virtual bool setEstimationParameter(const wbi::EstimateType et, const wbi::EstimationParameter ep, const void *value);
    };
    
    
     /**
     * Class to access the estimates, by doing a local estimation 
     */
    class icubWholeBodyStatesLocal : public wbi::iWholeBodyStates
    {
    protected:
        icubWholeBodySensors                *sensors;       // interface to access the robot sensors
        icubWholeBodyDynamicsEstimator      *estimator;     // estimation thread
        yarp::os::BufferedPort<iCub::skinDynLib::skinContactList>                *skin_contacts_port; //port to the skin contacts 
        wbi::LocalIdList                    emptyList;      ///< empty list of IDs to return in case of error
        //double                      estWind;      // time window for the estimation
        
        virtual bool lockAndReadSensor(const wbi::SensorType st, const wbi::LocalId sid, double *data, double time, bool blocking);
        virtual bool lockAndReadSensors(const wbi::SensorType st, double *data, double time, bool blocking);
        virtual bool lockAndAddSensor(const wbi::SensorType st, const wbi::LocalId &sid);
        virtual int lockAndAddSensors(const wbi::SensorType st, const wbi::LocalIdList &sids);
        virtual bool lockAndRemoveSensor(const wbi::SensorType st, const wbi::LocalId &sid);
        virtual wbi::LocalIdList lockAndGetSensorList(const wbi::SensorType st);
        virtual int lockAndGetSensorNumber(const wbi::SensorType st);
        
        bool lockAndReadExternalForces(iCub::skinDynLib::skinContactList & external_forces_list);


        /** Get the velocity of the specified motor. */
        bool getMotorVel(const wbi::LocalId &sid, double *data, double time, bool blocking);
        /** Get the velocities of all the robot motors. */
        bool getMotorVel(double *data, double time, bool blocking);
        
    public:
        // *** CONSTRUCTORS ***
        icubWholeBodyStatesLocal(const char* _name, const char* _robotName, int head_version = 2, int legs_version = 2, int foot_version =2);
        inline virtual ~icubWholeBodyStatesLocal(){ close(); }
        
        virtual bool init();
        virtual bool close();
        
        /** Add the specified estimate so that it can be read. 
         * @param st Type of estimate.
         * @param sid Id of the estimate.
         * @return True if the estimate has been added, false otherwise (e.g. the estimate has been already added).
         */
        virtual bool addEstimate(const wbi::EstimateType st, const wbi::LocalId &sid);
        
        /** Add the specified estimates so that they can be read. 
         * @param st Type of estimates.
         * @param sids Ids of the estimates.
         * @return True if the estimate has been added, false otherwise (e.g. the estimate has been already added).
         */
        virtual int addEstimates(const wbi::EstimateType st, const wbi::LocalIdList &sids);

        /** Remove the specified estimate. 
         * @param st Type of the estimate to remove.
         * @param j Id of the estimate to remove.
         * @return True if the estimate has been removed, false otherwise.
         */
        virtual bool removeEstimate(const wbi::EstimateType st, const wbi::LocalId &sid);
        
        /** Get a copy of the estimate list of the specified estimate type.
         * @param st Type of estimate.
         * @return A copy of the estimate list. */
        virtual const wbi::LocalIdList& getEstimateList(const wbi::EstimateType st);
        
        /** Get the number of estimates of the specified type.
         * @return The number of estimates of the specified type. */
        virtual int getEstimateNumber(const wbi::EstimateType st);

        /** Get the estimate of the specified quantity at the specified time.
         * @param et Type of estimate to get.
         * @param sid Id of the estimate
         * @param data Output data vector.
         * @param time Time at which to estimate the quantity.
         * @param blocking If true, perform a blocking read before estimating, otherwise the estimate is based on the last reading.
         * @return True if all the estimate succeeded, false otherwise.
         */
        virtual bool getEstimate(const wbi::EstimateType et, const wbi::LocalId &sid, double *data, double time=-1.0, bool blocking=true);

        /** Get all the estimates of the specified estimate type at the specified time.
         * @param et Type of estimate to get.
         * @param data Output data vector.
         * @param time Time at which to estimate the quantity.
         * @param blocking If true, perform a blocking read before estimating, otherwise the estimate is based on the last reading.
         * @return True if all the estimate succeeded, false otherwise.
         */
        virtual bool getEstimates(const wbi::EstimateType et, double *data, double time=-1.0, bool blocking=true);

        /** Set the value of the specified parameter of the estimation algorithm
         * of the specified estimate type.
         * @param et Estimation type (e.g. joint velocity, motor torque).
         * @param ep Parameter to set.
         * @param value Value of the parameter to set.
         * @return True if the operation succeeded, false otherwise. */
        virtual bool setEstimationParameter(const wbi::EstimateType et, const wbi::EstimationParameter ep, const void *value);
        
        /////////////////////////////////////////////////////
        ///< Implementation specific methods 
        /////////////////////////////////////////////////////
        bool setEstimationOffset(const wbi::EstimateType et, const wbi::LocalId & sid, const void *value);
        
        /** Get the estimated external force/torques 
         * 
         * \note temporary interface, should be substituted by properly defining an external force/torque estimate
         * @param external_forces_list list of estimated external wrenches
         * @return True if the operation succeeded, false otherwise.
         */
        bool getEstimatedExternalForces(iCub::skinDynLib::skinContactList & external_forces_list);
        
    };
    
    /**
     * Class to access the estimates, by reading the estimation results from a remote module ( wholeBodyDynamics )
     */
    class icubWholeBodyStatesRemote : public wbi::iWholeBodyStates
    {
    protected:
        icubWholeBodySensors        *sensors;       // interface to access the robot sensors
        icubWholeBodyDynamicsEstimator      *estimator;     // estimation thread
        wbi::LocalIdList            emptyList;      ///< empty list of IDs to return in case of error
        //double                      estWind;      // time window for the estimation
        
        virtual bool lockAndReadSensor(const wbi::SensorType st, const wbi::LocalId sid, double *data, double time, bool blocking);
        virtual bool lockAndReadSensors(const wbi::SensorType st, double *data, double time, bool blocking);
        virtual bool lockAndAddSensor(const wbi::SensorType st, const wbi::LocalId &sid);
        virtual int lockAndAddSensors(const wbi::SensorType st, const wbi::LocalIdList &sids);
        virtual bool lockAndRemoveSensor(const wbi::SensorType st, const wbi::LocalId &sid);
        virtual wbi::LocalIdList lockAndGetSensorList(const wbi::SensorType st);
        virtual int lockAndGetSensorNumber(const wbi::SensorType st);

        /** Get the velocity of the specified motor. */
        bool getMotorVel(const wbi::LocalId &sid, double *data, double time, bool blocking);
        /** Get the velocities of all the robot motors. */
        bool getMotorVel(double *data, double time, bool blocking);
        
    public:
        // *** CONSTRUCTORS ***
        icubWholeBodyStatesRemote(const char* _name, const char* _robotName, double estimationTimeWindow);
        inline virtual ~icubWholeBodyStatesRemote(){ close(); }
        
        virtual bool init();
        virtual bool close();
        
        /** Add the specified estimate so that it can be read. 
         * @param st Type of estimate.
         * @param sid Id of the estimate.
         * @return True if the estimate has been added, false otherwise (e.g. the estimate has been already added).
         */
        virtual bool addEstimate(const wbi::EstimateType st, const wbi::LocalId &sid);
        
        /** Add the specified estimates so that they can be read. 
         * @param st Type of estimates.
         * @param sids Ids of the estimates.
         * @return True if the estimate has been added, false otherwise (e.g. the estimate has been already added).
         */
        virtual int addEstimates(const wbi::EstimateType st, const wbi::LocalIdList &sids);

        /** Remove the specified estimate. 
         * @param st Type of the estimate to remove.
         * @param j Id of the estimate to remove.
         * @return True if the estimate has been removed, false otherwise.
         */
        virtual bool removeEstimate(const wbi::EstimateType st, const wbi::LocalId &sid);
        
        /** Get a copy of the estimate list of the specified estimate type.
         * @param st Type of estimate.
         * @return A copy of the estimate list. */
        virtual const wbi::LocalIdList& getEstimateList(const wbi::EstimateType st);
        
        /** Get the number of estimates of the specified type.
         * @return The number of estimates of the specified type. */
        virtual int getEstimateNumber(const wbi::EstimateType st);

        /** Get the estimate of the specified quantity at the specified time.
         * @param et Type of estimate to get.
         * @param sid Id of the estimate
         * @param data Output data vector.
         * @param time Time at which to estimate the quantity.
         * @param blocking If true, perform a blocking read before estimating, otherwise the estimate is based on the last reading.
         * @return True if all the estimate succeeded, false otherwise.
         */
        virtual bool getEstimate(const wbi::EstimateType et, const wbi::LocalId &sid, double *data, double time=-1.0, bool blocking=true);

        /** Get all the estimates of the specified estimate type at the specified time.
         * @param et Type of estimate to get.
         * @param data Output data vector.
         * @param time Time at which to estimate the quantity.
         * @param blocking If true, perform a blocking read before estimating, otherwise the estimate is based on the last reading.
         * @return True if all the estimate succeeded, false otherwise.
         */
        virtual bool getEstimates(const wbi::EstimateType et, double *data, double time=-1.0, bool blocking=true);

        /** Set the value of the specified parameter of the estimation algorithm
         * of the specified estimate type.
         * @param et Estimation type (e.g. joint velocity, motor torque).
         * @param ep Parameter to set.
         * @param value Value of the parameter to set.
         * @return True if the operation succeeded, false otherwise. */
        virtual bool setEstimationParameter(const wbi::EstimateType et, const wbi::EstimationParameter ep, const void *value);
        
        /** Get the estimated external force/torques 
         * 
         * \note temporary interface, should be substituted by properly defining an external force/torque estimate
         * @param external_forces_list list of estimated external wrenches
         * @return True if the operation succeeded, false otherwise.
         */
        virtual bool getEstimatedExternalForces(iCub::skinDynLib::skinContactList & external_forces_list);

    };

    /**
     * Interface to the kinematic/dynamic model of iCub.
     */
    class icubWholeBodyModel: public wbi::iWholeBodyModel
    {
    protected:
        wbi::LocalIdList jointIdList;
        int dof;
        iCub::iDynTree::iCubTree * p_icub_model;
        iCub::iDynTree::iCubTree_version_tag version;
        
        yarp::sig::Matrix world_base_transformation;
        
        yarp::sig::Vector v_base, a_base;
        yarp::sig::Vector omega_base, domega_base;
        
        yarp::sig::Vector all_q;
        yarp::sig::Vector all_dq;
        yarp::sig::Vector all_ddq;
        
        yarp::sig::Vector all_q_min, all_q_max;
        
        //Output buffers
        yarp::sig::Vector generalized_floating_base_torques; //n+6 outputs for inverse dynamics
        yarp::sig::Matrix floating_base_mass_matrix;
        yarp::sig::Matrix reduced_floating_base_mass_matrix;

        // *** Variables needed for opening IControlLimits interfaces
        std::string                                 name;           // name used as root for the local ports
        std::string                                 robot;          // name of the robot
        std::vector<int>                            bodyParts;      // list of the body parts
        std::vector<std::string>                    bodyPartNames;  // names of the body parts
        std::map<int, yarp::dev::PolyDriver*>       dd;
        std::map<int, yarp::dev::IControlLimits*>   ilim;

        bool openDrivers(int bp);
        
        bool convertBasePose(const wbi::Frame &xBase, yarp::sig::Matrix & H_world_base);
        bool convertBaseVelocity(const double *dxB, yarp::sig::Vector & v_b, yarp::sig::Vector & omega_b);
        bool convertBaseAcceleration(const double *ddxB, yarp::sig::Vector & a_b, yarp::sig::Vector & domega_b);
        
        bool convertQ(const double *q_input, yarp::sig::Vector & q_complete_output);
        bool convertQ(const yarp::sig::Vector & q_complete_input, double *q_output);
        bool convertDQ(const double *dq_input, yarp::sig::Vector & dq_complete_output);
        bool convertDDQ(const double *ddq_input, yarp::sig::Vector & ddq_complete_output);
        
        bool convertGeneralizedTorques(yarp::sig::Vector idyntree_base_force, yarp::sig::Vector idyntree_torques, double * tau);
        
    public:
         // *** CONSTRUCTORS ***
        /**
          * @param _name Local name of the interface (used as stem of port names)
          * @param _robotName Name of the robot
          * @param head_version the version of the head of the iCub (1 or 2, default: 2)
          * @param legs_version the version of the legs of the iCub (1 or 2, default: 1)
          * @param initial_q the initial value for all the 32 joint angles (default: all 0)
          * @param _bodyPartNames Vector of names of the body part (used when opening the polydrivers)
          */
        icubWholeBodyModel(const char* _name, const char* _robotName, int head_version=2, int legs_version=1, double* initial_q=0,
            const std::vector<std::string> &_bodyPartNames=std::vector<std::string>(iCub::skinDynLib::BodyPart_s,iCub::skinDynLib::BodyPart_s+sizeof(iCub::skinDynLib::BodyPart_s)/sizeof(std::string)));
        
        inline virtual ~icubWholeBodyModel(){ close(); }
        virtual bool init();
        virtual bool close();

        inline virtual int getDoFs(){ return dof; }

        /** Remove the specified joint form the robot model. The joint is considered blocked
          * at its last known value (values of the joint angles are stored whenever a method of 
          * iWholeBodyModel is called). If no previous value of the joint angle is known, zero is assumed.
          * @param j Id of the joint to remove
          * @return True if the joint was found and removed, false otherwise. */
        virtual bool removeJoint(const wbi::LocalId &j);
        virtual bool addJoint(const wbi::LocalId &j);
        virtual int addJoints(const wbi::LocalIdList &j);
        virtual const wbi::LocalIdList& getJointList(){    return jointIdList; }
        
        virtual bool getJointLimits(double *qMin, double *qMax, int joint=-1);

        /** Get the id of the link with the specified name.
          * @param linkName Name of the link.
          * @param linkId Id of the link (if found).
          * @return True if the link name was found, false otherwise. */
        inline virtual bool getLinkId(const char *linkName, int &linkId)
        { linkId = p_icub_model->getLinkIndex(linkName); return linkId>=0; }
        
        /** Compute rototranslation matrix from root reference frame to reference frame associated to the specified link.
          * @param q Joint angles
          * @param xBase Rototranslation from world frame to robot base frame
          * @param linkId Id of the link that is the target of the rototranslation
          * @param H Output 4x4 rototranslation matrix (stored by rows)
          * @return True if the operation succeeded, false otherwise (invalid input parameters) */
        virtual bool computeH(double *q, const wbi::Frame &xBase, int linkId, wbi::Frame &H);
        
        /** Compute the Jacobian of the specified point of the robot.
          * @param q Joint angles
          * @param xBase Rototranslation from world frame to robot base frame
          * @param linkId Id of the link
          * @param J Output 6xN Jacobian matrix (stored by rows), where N=number of joints
          * @param pos 3d position of the point expressed w.r.t the link reference frame
          * @return True if the operation succeeded, false otherwise (invalid input parameters) 
          * @note If linkId==COM_LINK_ID then the angular part of J is related to the angular velocity of the
          *       whole multi-body system. This Jacobian premultiplied by the whole robot's 6D inertia
          *       matrix is equal to the Jacobian of the angular momentum of the whole robot. */
        virtual bool computeJacobian(double *q, const wbi::Frame &xBase, int linkId, double *J, double *pos=0);
        
        /** Given a point on the robot, compute the product between the time derivative of its 
          * Jacobian and the joint velocity vector.
          * @param q Joint angles
          * @param xBase Rototranslation from world frame to robot base frame
          * @param dq Joint velocities
          * @param linkID ID of the link
          * @param dJdq Output 6-dim vector containing the product dJ*dq 
          * @param pos 3d position of the point expressed w.r.t the link reference frame
          * @return True if the operation succeeded, false otherwise (invalid input parameters) */
        virtual bool computeDJdq(double *q, const wbi::Frame &xBase, double *dq, double *dxB, int linkID, double *dJdq, double *pos=0);
        
        /** Compute the forward kinematics of the specified joint.
          * @param q Joint angles.
          * @param xBase Rototranslation from world frame to robot base frame
          * @param linkId Id of the link.
          * @param x Output 7-dim pose vector (3 for pos, 4 for quaternion orientation).
          * @return True if the operation succeeded, false otherwise. */
        virtual bool forwardKinematics(double *q, const wbi::Frame &xBase, int linkId, double *x);
        
        /** Compute the inverse dynamics.
          * @param q Joint angles.
          * @param xBase Rototranslation from world frame to robot base frame
          * @param dq Joint velocities.
          * @param dxB Velocity of the robot base, 3 values for linear velocity and 3 values for angular velocity.
          * @param ddq Joint accelerations.
          * @param ddxB Acceleration of the robot base, 3 values for linear acceleration and 3 values for angular acceleration.
          * @param tau Output joint torques.
         * @return True if the operation succeeded, false otherwise. */
        virtual bool inverseDynamics(double *q, const wbi::Frame &xBase, double *dq, double *dxB, double *ddq, double *ddxB, double *tau);
<<<<<<< HEAD
        
        /** Compute the direct dynamics.
         * @param q Joint angles (rad).
         * @param xBase Rototranslation from world frame to robot base frame
         * @param dq Joint velocities (rad/s).
         * @param dxB Velocity of the robot base in world reference frame, 3 values for linear and 3 for angular velocity.
         * @param M Output N+6xN+6 mass matrix, with N=number of joints.
         * @return True if the operation succeeded, false otherwise. */
        virtual bool computeMassMatrix(double *q, const wbi::Frame &xBase, double *M);
    
        /** Compute the direct dynamics.
         * @param q Joint angles (rad).
         * @param xBase Rototranslation from world frame to robot base frame
         * @param dq Joint velocities (rad/s).
         * @param dxB Velocity of the robot base in world reference frame, 3 values for linear and 3 for angular velocity.
         * @param h Output N+6-dim vector containing all generalized bias forces (gravity+Coriolis+centrifugal), with N=number of joints.
         * @return True if the operation succeeded, false otherwise. */
        virtual bool computeGeneralizedBiasForces(double *q, const wbi::Frame &xBase, double *dq, double *dxB, double *h);

        
    };
=======

        /** Compute the floating base Mass Matrix.
         * @param q Joint angles (rad).
         * @param xBase Rototranslation from world frame to robot base frame
         * @param M Output N+6xN+6 mass matrix, with N=number of joints.
         * @return True if the operation succeeded, false otherwise. 
         */
        virtual bool computeMassMatrix(double *q, const wbi::Frame &xBase, double *M);
    
        /** Compute the generalized bias forces (gravity+Coriolis+centrifugal) terms.
         * @param q Joint angles (rad).
         * @param xBase Rototranslation from world frame to robot base frame
         * @param dq Joint velocities (rad/s).
         * @param dxB Velocity of the robot base in world reference frame, 3 values for linear and 3 for angular velocity.
         * @param h Output N+6-dim vector containing all generalized bias forces (gravity+Coriolis+centrifugal), with N=number of joints.
         * @return True if the operation succeeded, false otherwise. */
        virtual bool computeGeneralizedBiasForces(double *q, const wbi::Frame &xBase, double *dq, double *dxB, double *h);
       };
>>>>>>> 0e004d9e
    

    const int JOINT_ESTIMATE_TYPES_SIZE = 3;
    ///< estimate types that are automatically added when calling addJoint(s) and automatically removed when calling removeJoint
    const wbi::EstimateType jointEstimateTypes[JOINT_ESTIMATE_TYPES_SIZE] =
    {
        wbi::ESTIMATE_JOINT_POS,         // joint position
        //wbi::ESTIMATE_JOINT_VEL,         // joint velocity
        //wbi::ESTIMATE_JOINT_ACC,         // joint acceleration
        wbi::ESTIMATE_JOINT_TORQUE,      // joint torque
        //wbi::ESTIMATE_MOTOR_VEL,         // motor velocity
        //wbi::ESTIMATE_MOTOR_TORQUE,      // motor torque
        wbi::ESTIMATE_MOTOR_PWM,         // motor PWM (proportional to motor voltage)
    };
    
    /**
     * Class to communicate with iCub.
     */
    class icubWholeBodyInterface : public wbi::wholeBodyInterface
    {
    protected:
        icubWholeBodyStates     *stateInt;
        icubWholeBodyActuators  *actuatorInt;
        icubWholeBodyModel      *modelInt;
       
    public:
        // *** CONSTRUCTORS ***
        icubWholeBodyInterface(const char* _name, const char* _robotName, int head_version=2, int legs_version=1);
        //icubWholeBodyInterface(const char* _name, const char* _robotName, std::string urdf_file_name);

        
        inline virtual ~icubWholeBodyInterface(){ close(); }
        virtual bool init();
        virtual bool close();
        virtual bool removeJoint(const wbi::LocalId &j);
        virtual bool addJoint(const wbi::LocalId &j);
        virtual int addJoints(const wbi::LocalIdList &j);
   
        // ACTUATORS
        virtual int getActuatorNumber(){                        return actuatorInt->getActuatorNumber(); }
        virtual bool removeActuator(const wbi::LocalId &j){     return actuatorInt->removeActuator(j); }
        virtual bool addActuator(const wbi::LocalId &j){        return actuatorInt->addActuator(j); }
        virtual int addActuators(const wbi::LocalIdList &j){    return actuatorInt->addActuators(j); }
        virtual const wbi::LocalIdList& getActuatorList(){      return actuatorInt->getActuatorList(); }
        virtual bool setControlMode(wbi::ControlMode cm, double *ref=0, int jnt=-1)
        { return actuatorInt->setControlMode(cm, ref, jnt); }
        virtual bool setControlReference(double *ref, int jnt=-1)
        { return actuatorInt->setControlReference(ref, jnt); }
        virtual bool setControlParam(wbi::ControlParam parId, const void *val, int jnt=-1)
        { return actuatorInt->setControlParam(parId, val, jnt); }

        // STATES
        virtual bool addEstimate(const wbi::EstimateType st, const wbi::LocalId &sid){      return stateInt->addEstimate(st, sid); }
        virtual int addEstimates(const wbi::EstimateType st, const wbi::LocalIdList &sids){ return stateInt->addEstimates(st, sids); }
        virtual bool removeEstimate(const wbi::EstimateType st, const wbi::LocalId &sid){   return stateInt->removeEstimate(st, sid); }
        virtual const wbi::LocalIdList& getEstimateList(const wbi::EstimateType st){        return stateInt->getEstimateList(st); }
        virtual int getEstimateNumber(const wbi::EstimateType st){                          return stateInt->getEstimateNumber(st); }
        virtual bool getEstimate(const wbi::EstimateType et, const wbi::LocalId &sid, double *data, double time=-1.0, bool blocking=true)
        { return stateInt->getEstimate(et, sid, data, time, blocking); }
        virtual bool getEstimates(const wbi::EstimateType et, double *data, double time=-1.0, bool blocking=true)
        { return stateInt->getEstimates(et, data, time, blocking); }
        virtual bool setEstimationParameter(const wbi::EstimateType et, const wbi::EstimationParameter ep, const void *value)
        { return stateInt->setEstimationParameter(et, ep, value); }
        
        // MODEL
        virtual int getDoFs(){ return modelInt->getDoFs(); }
        virtual const wbi::LocalIdList& getJointList(){ return modelInt->getJointList(); }
        virtual bool getLinkId(const char *linkName, int &linkId)
        { return modelInt->getLinkId(linkName, linkId); }
        virtual bool getJointLimits(double *qMin, double *qMax, int joint=-1)
        { return modelInt->getJointLimits(qMin, qMax, joint); }
        virtual bool computeH(double *q, const wbi::Frame &xB, int linkId, wbi::Frame &H)
        { return modelInt->computeH(q, xB, linkId, H); }
        virtual bool computeJacobian(double *q, const wbi::Frame &xB, int linkId, double *J, double *pos=0)
        { return modelInt->computeJacobian(q, xB, linkId, J, pos); }
        virtual bool computeDJdq(double *q, const wbi::Frame &xB, double *dq, double *dxB, int linkId, double *dJdq, double *pos=0)
        { return modelInt->computeDJdq(q, xB, dq, dxB, linkId, dJdq, pos); }
        virtual bool forwardKinematics(double *q, const wbi::Frame &xB, int linkId, double *x)
        { return modelInt->forwardKinematics(q, xB, linkId, x); }
        virtual bool inverseDynamics(double *q, const wbi::Frame &xB, double *dq, double *dxB, double *ddq, double *ddxB, double *tau)
        { return modelInt->inverseDynamics(q, xB, dq, dxB, ddq, ddxB, tau); }
        virtual bool computeMassMatrix(double *q, const wbi::Frame &xB, double *M)
        { return modelInt->computeMassMatrix(q, xB, M); }
<<<<<<< HEAD
        virtual bool computeGeneralizedBiasForces(double *q, const wbi::Frame &xB, double *dq, double *dxB, double *h)
        { return modelInt->computeGeneralizedBiasForces(q, xB, dq, dxB, h); }
    
=======
        virtual bool computeGeneralizedBiasForces(double *q, const wbi::Frame &xB,  double *dq, double *dxB, double *h)
        { return modelInt->computeGeneralizedBiasForces(q, xB, dq, dxB, h); }
>>>>>>> 0e004d9e
    };
    
} // end namespace wbiIcub

#endif
<|MERGE_RESOLUTION|>--- conflicted
+++ resolved
@@ -1007,29 +1007,6 @@
           * @param tau Output joint torques.
          * @return True if the operation succeeded, false otherwise. */
         virtual bool inverseDynamics(double *q, const wbi::Frame &xBase, double *dq, double *dxB, double *ddq, double *ddxB, double *tau);
-<<<<<<< HEAD
-        
-        /** Compute the direct dynamics.
-         * @param q Joint angles (rad).
-         * @param xBase Rototranslation from world frame to robot base frame
-         * @param dq Joint velocities (rad/s).
-         * @param dxB Velocity of the robot base in world reference frame, 3 values for linear and 3 for angular velocity.
-         * @param M Output N+6xN+6 mass matrix, with N=number of joints.
-         * @return True if the operation succeeded, false otherwise. */
-        virtual bool computeMassMatrix(double *q, const wbi::Frame &xBase, double *M);
-    
-        /** Compute the direct dynamics.
-         * @param q Joint angles (rad).
-         * @param xBase Rototranslation from world frame to robot base frame
-         * @param dq Joint velocities (rad/s).
-         * @param dxB Velocity of the robot base in world reference frame, 3 values for linear and 3 for angular velocity.
-         * @param h Output N+6-dim vector containing all generalized bias forces (gravity+Coriolis+centrifugal), with N=number of joints.
-         * @return True if the operation succeeded, false otherwise. */
-        virtual bool computeGeneralizedBiasForces(double *q, const wbi::Frame &xBase, double *dq, double *dxB, double *h);
-
-        
-    };
-=======
 
         /** Compute the floating base Mass Matrix.
          * @param q Joint angles (rad).
@@ -1048,7 +1025,6 @@
          * @return True if the operation succeeded, false otherwise. */
         virtual bool computeGeneralizedBiasForces(double *q, const wbi::Frame &xBase, double *dq, double *dxB, double *h);
        };
->>>>>>> 0e004d9e
     
 
     const int JOINT_ESTIMATE_TYPES_SIZE = 3;
@@ -1132,14 +1108,8 @@
         { return modelInt->inverseDynamics(q, xB, dq, dxB, ddq, ddxB, tau); }
         virtual bool computeMassMatrix(double *q, const wbi::Frame &xB, double *M)
         { return modelInt->computeMassMatrix(q, xB, M); }
-<<<<<<< HEAD
         virtual bool computeGeneralizedBiasForces(double *q, const wbi::Frame &xB, double *dq, double *dxB, double *h)
         { return modelInt->computeGeneralizedBiasForces(q, xB, dq, dxB, h); }
-    
-=======
-        virtual bool computeGeneralizedBiasForces(double *q, const wbi::Frame &xB,  double *dq, double *dxB, double *h)
-        { return modelInt->computeGeneralizedBiasForces(q, xB, dq, dxB, h); }
->>>>>>> 0e004d9e
     };
     
 } // end namespace wbiIcub
