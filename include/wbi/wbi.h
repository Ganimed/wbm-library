--- conflicted
+++ resolved
@@ -1,408 +1,392 @@
-/*
- * Copyright (C) 2013  CoDyCo Consortium
- * Permission is granted to copy, distribute, and/or modify this program
- * under the terms of the GNU General Public License, version 2 or any
- * later version published by the Free Software Foundation.
- *
- * A copy of the license can be found at
- * http://www.robotcub.org/icub/license/gpl.txt
- *
- * This program is distributed in the hope that it will be useful, but
- * WITHOUT ANY WARRANTY; without even the implied warranty of
- * MERCHANTABILITY or FITNESS FOR A PARTICULAR PURPOSE. See the GNU General
- * Public License for more details
- *
- * Authors: Andrea Del Prete, Silvio Traversaro, Marco Randazzo
- * email: andrea.delprete@iit.it - silvio.traversaro@iit.it - marco.randazzo@iit.it
- */
-
-/**
- * \defgroup wbi wbi
- *
- * @ingroup codyco_libraries
- *
- * THIS CODE IS UNDER DEVELOPMENT!
- * Library defining a general interface for communicating with a floating-base rigid robot.
- * The interface is divided into four main parts:
- * - sensor: read sensor data (e.g. encoders, force/torque sensors, IMUs)
- * - state estimation: read estimations of the state of the robot (e.g. joint pos/vel/acc, external forces)
- * - actuator: send commands to the low-level motor controllers
- * - model: access the kinematic/dynamic model of the robot
- * The robot has n joints and n+6 DoFs, because of the 6 additional DoFs representing the position and 
- * orientation of its floating-base. 
- *
- * \section dep_sec Dependencies
- * None.
- *
- * \section intro_sec Description
- * We assume the robot is divided into subparts, which we call "body parts" (e.g. left arm, right leg, torso).
- * Each body part has an unique integer identifier.
- * In each body part there exists a unique local identifier associated to any object (e.g. joint, sensor, motor) 
- * that belongs to that body part.
- * Each object also has a unique global identifier, which defines how the objects are serialized at whole-body level.
- *
- * All angles are expressed in radians.
- *
- * \section tested_os_sec Tested OS
- *
- * Windows, Linux
- *
- * \author Andrea Del Prete, Silvio Traversaro, Marco Randazzo - name.surname@iit.it
- *
- * Copyright (C) 2013-.. CODYCO
- * CopyPolicy: Released under the terms of the GNU GPL v2.0.
- **/
-
-#ifndef WBI_H
-#define WBI_H
-
-#include <wbi/wbiConstants.h>
-#include <wbi/wbiUtil.h>
-#include <vector>
-
-namespace wbi
-{
-
-    /*
-     * Interface for reading the sensors of the robot.
-     */
-    class iWholeBodySensors
-    {
-    public:
-        /** Virtual destructor (to allow implementation of proper destructor in son classes). */
-        inline virtual ~iWholeBodySensors(){}
-
-        /** Initialize the object. This method should be called after adding the sensors,
-         *  but before reading any sensor. */
-        virtual bool init() = 0;
-        /** Close all the communication channels with the robot. This method should be 
-         *  called before destroying the object. */
-        virtual bool close() = 0;
-
-        /** Add the specified sensor so that it can be read. 
-         * @param st Type of sensor.
-         * @param sid Id of the sensor.
-         * @return True if the sensor has been added, false otherwise (e.g. the sensor has been already added).
-         */
-        virtual bool addSensor(const SensorType st, const LocalId &sid) = 0;
-        
-        /** Add the specified sensors so that they can be read. 
-         * @param st Type of sensors.
-         * @param sids Ids of the sensors.
-         * @return True if the sensor has been added, false otherwise (e.g. the sensor has been already added).
-         */
-        virtual int addSensors(const SensorType st, const LocalIdList &sids) = 0;
-
-        /** Remove the specified sensor. 
-         * @param st Type of the sensor to remove.
-         * @param j Id of the sensor to remove.
-         * @return True if the sensor has been removed, false otherwise.
-         */
-        virtual bool removeSensor(const SensorType st, const LocalId &sid) = 0;
-
-        /** Remove all the sensors associated to the specified joint. This affects the reading of all the 
-         *  joint space sensors (e.g. encoders, pwm).
-         * @param j Id of the joint.
-         * @return True if the operation succeeded, false otherwise.
-         */
-        //virtual bool removeSensorsOfJoint(const LocalId &j);
-        
-        /** Get a copy of the sensor list of the specified sensor type.
-         * @param st Type of sensors.
-         * @return A copy of the sensor list. */
-        virtual const LocalIdList& getSensorList(const SensorType st) = 0;
-        
-        /** Get the number of sensors of the specified type.
-         * @return The number of sensors of the specified type. */
-        //virtual int getSensorNumber(const SensorType st) = 0;
-
-        /** Read the specified sensor.
-         * @param st Type of sensor to read.
-         * @param sid Id of the sensor to read.
-         * @param data Output data vector.
-         * @param stamps Output vector of timestamps.
-         * @param blocking If true, the reading is blocking, otherwise it is not.
-         * @return True if all the readings succeeded, false otherwise.
-         */
-        virtual bool readSensor(const SensorType st, const LocalId &sid, double *data, double *stamps=0, bool blocking=true) = 0;
-        
-        /** Read all the sensors of the specified type.
-         * @param st Type of the sensor to read.
-         * @param sid Id of the sensor to read.
-         * @param data Output data vector.
-         * @param stamps Output vector of timestamps.
-         * @param blocking If true, the reading is blocking, otherwise it is not.
-         * @return True if the reading succeeded, false otherwise.
-         */
-        virtual bool readSensors(const SensorType st, double *data, double *stamps=0, bool blocking=true) = 0;
-    };
-    
-    /**
-      * Interface to access the estimates of the state of the robot.
-      */
-    class iWholeBodyStates
-    {
-    public:
-        /** Virtual destructor (to allow implementation of proper destructor in son classes). */
-        inline virtual ~iWholeBodyStates(){}
-        virtual bool init() = 0;
-        virtual bool close() = 0;
-
-        /** Add the specified estimate so that it can be read. 
-         * @param st Type of estimate.
-         * @param sid Id of the estimate.
-         * @return True if the estimate has been added, false otherwise (e.g. the estimate has been already added).
-         */
-        virtual bool addEstimate(const EstimateType st, const LocalId &sid) = 0;
-        
-        /** Add the specified estimates so that they can be read. 
-         * @param st Type of estimates.
-         * @param sids Ids of the estimates.
-         * @return True if the estimate has been added, false otherwise (e.g. the estimate has been already added).
-         */
-        virtual int addEstimates(const EstimateType st, const LocalIdList &sids) = 0;
-
-        /** Remove the specified estimate. 
-         * @param st Type of the estimate to remove.
-         * @param j Id of the estimate to remove.
-         * @return True if the estimate has been removed, false otherwise.
-         */
-        virtual bool removeEstimate(const EstimateType st, const LocalId &sid) = 0;
-
-        /** Remove all the estimates associated to the specified joint.
-         * @param j Id of the joint.
-         * @return True if the operation succeeded, false otherwise.
-         */
-        //virtual bool removeEstimatesOfJoint(const LocalId &j);
-        
-        /** Get a copy of the estimate list of the specified estimate type.
-         * @param st Type of estimate.
-         * @return A copy of the estimate list. */
-        virtual const LocalIdList& getEstimateList(const EstimateType st) = 0;
-        
-        /** Get the number of estimates of the specified type.
-         * @return The number of estimates of the specified type. */
-        //virtual int getEstimateNumber(const EstimateType st) = 0;
-
-        /** Get the estimate of the specified quantity at the specified time.
-         * @param et Type of estimate to get.
-         * @param sid Id of the estimate
-         * @param data Output data vector.
-         * @param time Time at which to estimate the quantity.
-         * @param blocking If true, perform a blocking read before estimating, otherwise the estimate is based on the last reading.
-         * @return True if all the estimate succeeded, false otherwise.
-         */
-        virtual bool getEstimate(const EstimateType et, const LocalId &sid, double *data, double time=-1.0, bool blocking=true) = 0;
-
-        /** Get all the estimates of the specified estimate type at the specified time.
-         * @param et Type of estimate to get.
-         * @param data Output data vector.
-         * @param time Time at which to estimate the quantity.
-         * @param blocking If true, perform a blocking read before estimating, otherwise the estimate is based on the last reading.
-         * @return True if all the estimate succeeded, false otherwise.
-         */
-        virtual bool getEstimates(const EstimateType et, double *data, double time=-1.0, bool blocking=true) = 0;
-
-        /** Set the value of the specified parameter of the estimation algorithm
-         * of the specified estimate type.
-         * @param et Estimation type (e.g. joint velocity, motor torque).
-         * @param ep Parameter to set.
-         * @param value Value of the parameter to set.
-         * @return True if the operation succeeded, false otherwise. */
-        virtual bool setEstimationParameter(const EstimateType et, const EstimationParameter ep, const void *value) = 0;
-    };
-    
-    /**
-      * Interface to the kinematic/dynamic model of the robot.
-      */
-    class iWholeBodyModel
-    {
-    public:
-        /** Id of the virtual link associated to the Center of Mass of the robot.
-          * This id can be used to compute any kinematic quantity (position, velocity, Jacobian)
-          * associated to the center of mass. */
-        static const int COM_LINK_ID = -1; 
-
-        inline virtual ~iWholeBodyModel(){}
-        virtual bool init() = 0;
-        virtual bool close() = 0;
-
-        /** @return The number of degrees of freedom of the robot model. */
-        virtual int getDoFs() = 0;
-
-        /** Remove the specified joint from the robot model. The joint is considered blocked
-          * at its last known value (values of the joint angles are stored whenever a method of 
-          * iWholeBodyModel is called). If no previous value of the joint angle is known, zero is assumed.
-          * @param j Id of the joint to remove
-          * @return True if the joint was found and removed, false otherwise. */
-        virtual bool removeJoint(const LocalId &j) = 0;
-        virtual bool addJoint(const LocalId &j) = 0;
-        virtual int addJoints(const LocalIdList &j) = 0;
-        virtual const LocalIdList& getJointList() = 0;
-        
-        /** Get the upper and lower limits of the joint position(s). 
-          * @param qMin Output lower limit(s) (rad).
-          * @param qMax Output upper limit(s) (rad).
-          * @param joint Id of the joint, -1 for getting the limits of all the joints.
-          * @return True if the operation succeeded, false otherwise. */
-        virtual bool getJointLimits(double *qMin, double *qMax, int joint=-1) = 0;
-
-        /** Get the id of the link with the specified name.
-          * @param linkName Name of the link.
-          * @param linkId Id of the link (if found).
-          * @return True if the link name was found, false otherwise. */
-        virtual bool getLinkId(const char *linkName, int &linkId) = 0;
-        
-        /** Compute rototranslation matrix from root reference frame to reference frame associated to the specified link.
-          * @param q Joint angles (rad).
-          * @param xBase Rototranslation from world frame to robot base frame.
-          * @param linkId Id of the link that is the target of the rototranslation.
-          * @param H Output 4x4 rototranslation matrix (stored by rows).
-          * @return True if the operation succeeded, false otherwise (invalid input parameters). */
-        virtual bool computeH(double *q, const Frame &xBase, int linkId, Frame &H) = 0;
-        
-        /** Compute the Jacobian of the specified point of the robot.
-          * @param q Joint angles (rad).
-          * @param xBase Rototranslation from world frame to robot base frame.
-          * @param linkId Id of the link.
-          * @param J Output 6xN Jacobian matrix (stored by rows), where N=number of joints.
-          * @param pos 3d position of the point expressed w.r.t the link reference frame.
-          * @return True if the operation succeeded, false otherwise (invalid input parameters).
-          * @note If linkId==COM_LINK_ID then the angular part of J is related to the angular velocity of the
-          *       whole multi-body system. This Jacobian premultiplied by the whole robot's 6D inertia
-          *       matrix is equal to the Jacobian of the angular momentum of the whole robot. */
-        virtual bool computeJacobian(double *q, const Frame &xBase, int linkId, double *J, double *pos=0) = 0;
-        
-        /** Given a point on the robot, compute the product between the time derivative of its 
-          * Jacobian and the joint velocity vector.
-          * @param q Joint angles (rad).
-          * @param xBase Rototranslation from world frame to robot base frame.
-          * @param dq Joint velocities (rad/s).
-          * @param linkId Id of the link.
-          * @param dJdq Output 6-dim vector containing the product \f$\dot{J}\dot{q}\f$.
-          * @param pos 3d position of the point expressed w.r.t the link reference frame.
-          * @return True if the operation succeeded, false otherwise (invalid input parameters) */
-        virtual bool computeDJdq(double *q, const Frame &xBase, double *dq, double *dxB, int linkId, double *dJdq, double *pos=0) = 0;
-        
-        /** Compute the forward kinematics of the specified joint.
-          * @param q Joint angles (rad).
-          * @param xBase Rototranslation from world frame to robot base frame
-          * @param linkId Id of the link.
-          * @param x Output Rototranslation from world frame to link frame.
-          * @return True if the operation succeeded, false otherwise. */
-        virtual bool forwardKinematics(double *q, const Frame &xBase, int linkId, double *x) = 0;
-        
-        /** Compute the inverse dynamics.
-          * @param q Joint angles (rad).
-          * @param xBase Rototranslation from world frame to robot base frame
-          * @param dq Joint velocities (rad/s).
-          * @param dxB Velocity of the robot base in world reference frame, 3 values for linear and 3 for angular velocity.
-          * @param ddq Joint accelerations (rad/s^2).
-          * @param ddxB Acceleration of the robot base in world reference frame, 3 values for linear and 3 for angular acceleration.
-          * @param tau Output generalized forces at the joints and base (N+6 dimensional, with N=number of joints).
-         * @return True if the operation succeeded, false otherwise. */
-        virtual bool inverseDynamics(double *q, const Frame &xBase, double *dq, double *dxB, double *ddq, double *ddxB, double *tau) = 0;
-
-        /** Compute the floating base Mass Matrix.
-         * @param q Joint angles (rad).
-         * @param xBase Rototranslation from world frame to robot base frame
-         * @param M Output N+6xN+6 mass matrix, with N=number of joints.
-         * @return True if the operation succeeded, false otherwise. */
-        virtual bool computeMassMatrix(double *q, const Frame &xBase, double *M) = 0;
-    
-        /** Compute the generalized bias forces (gravity+Coriolis+centrifugal) terms.
-         * @param q Joint angles (rad).
-         * @param xBase Rototranslation from world frame to robot base frame
-         * @param dq Joint velocities (rad/s).
-         * @param dxB Velocity of the robot base in world reference frame, 3 values for linear and 3 for angular velocity.
-<<<<<<< HEAD
-         * @param M Output N+6xN+6 mass matrix, with N=number of joints.
-         * @return True if the operation succeeded, false otherwise. */
-        virtual bool computeMassMatrix(double *q, const Frame &xBase, double *M) = 0;
-    
-        /** Compute the direct dynamics.
-         * @param q Joint angles (rad).
-         * @param xBase Rototranslation from world frame to robot base frame
-         * @param dq Joint velocities (rad/s).
-         * @param dxB Velocity of the robot base in world reference frame, 3 values for linear and 3 for angular velocity.
-         * @param h Output N+6-dim vector containing all generalized bias forces (gravity+Coriolis+centrifugal), with N=number of joints.
-         * @return True if the operation succeeded, false otherwise. */
-        virtual bool computeGeneralizedBiasForces(double *q, const Frame &xBase, double *dq, double *dxB, double *h) = 0;
-   
-=======
-         * @param h Output N+6-dim vector containing all generalized bias forces (gravity+Coriolis+centrifugal), with N=number of joints.
-         * @return True if the operation succeeded, false otherwise. */
-
-        virtual bool computeGeneralizedBiasForces(double *q, const Frame &xBase, double *dq, double *dxB, double *h) = 0;
-        
->>>>>>> 2433724b
-    };
-    
-    /**
-      * Interface to the actuators of the robot.
-      */
-    class iWholeBodyActuators
-    {
-    public:
-        inline virtual ~iWholeBodyActuators(){}
-        virtual bool init() = 0;
-        virtual bool close() = 0;
-
-        //virtual int getActuatorNumber() = 0;
-        virtual bool removeActuator(const LocalId &j) = 0;
-        virtual bool addActuator(const LocalId &j) = 0;
-        virtual int addActuators(const LocalIdList &j) = 0;
-        virtual const LocalIdList& getActuatorList() = 0;
-        
-        /** Set the control mode of the specified joint(s).
-          * @param controlMode Id of the control mode.
-          * @param ref Reference value(s) for the controller.
-          * @param joint Joint number, if negative, all joints are considered.
-          * @return True if operation succeeded, false otherwise. */
-        virtual bool setControlMode(ControlMode controlMode, double *ref=0, int joint=-1) = 0;
-        
-        /** Set the reference value for the controller of the specified joint(s).
-          * @param ref Reference value(s) for the controller.
-          * @param joint Joint number, if negative, all joints are considered.
-          * @return True if operation succeeded, false otherwise. */
-        virtual bool setControlReference(double *ref, int joint=-1) = 0;
-
-        /** Set a parameter (e.g. a gain) of one or more joint controllers.
-          * @param paramId Id of the parameter.
-          * @param value Value(s) of the parameter.
-          * @param joint Joint number, if negative, all joints are considered.
-          * @return True if operation succeeded, false otherwise. */
-        virtual bool setControlParam(ControlParam paramId, const void *value, int joint=-1) = 0;
-    };
-    
-    /**
-      * Interface to state estimations, kinematic/dynamic model and actuators of the robot.
-      */
-    class wholeBodyInterface: public iWholeBodyStates, public iWholeBodyModel, public iWholeBodyActuators
-    {
-    public:
-        inline virtual ~wholeBodyInterface(){}
-        virtual bool init() = 0;
-        virtual bool close() = 0;
-        
-        /** Remove the actuator, model and all the estimates associated to the specified joint.
-          * @param j Id of the joint.
-          * @return True if the operation succeeded, false otherwise. */
-        virtual bool removeJoint(const LocalId &j) = 0;
-        
-        /** Add the actuator, model and all the estimates associated to the specified joint.
-          * @param j Id of the joint.
-          * @return True if the operation succeeded, false otherwise. */
-        virtual bool addJoint(const LocalId &j) = 0;
-
-        /** Add the actuators, models and all the estimates associated to the specified joints.
-          * @param j Id of the joint.
-          * @return True if the operation succeeded, false otherwise. */
-        virtual int addJoints(const LocalIdList &j) = 0;
-    };
-    
-    
-} // end namespace
-
-#endif
-
+/*
+ * Copyright (C) 2013  CoDyCo Consortium
+ * Permission is granted to copy, distribute, and/or modify this program
+ * under the terms of the GNU General Public License, version 2 or any
+ * later version published by the Free Software Foundation.
+ *
+ * A copy of the license can be found at
+ * http://www.robotcub.org/icub/license/gpl.txt
+ *
+ * This program is distributed in the hope that it will be useful, but
+ * WITHOUT ANY WARRANTY; without even the implied warranty of
+ * MERCHANTABILITY or FITNESS FOR A PARTICULAR PURPOSE. See the GNU General
+ * Public License for more details
+ *
+ * Authors: Andrea Del Prete, Silvio Traversaro, Marco Randazzo
+ * email: andrea.delprete@iit.it - silvio.traversaro@iit.it - marco.randazzo@iit.it
+ */
+
+/**
+ * \defgroup wbi wbi
+ *
+ * @ingroup codyco_libraries
+ *
+ * THIS CODE IS UNDER DEVELOPMENT!
+ * Library defining a general interface for communicating with a floating-base rigid robot.
+ * The interface is divided into four main parts:
+ * - sensor: read sensor data (e.g. encoders, force/torque sensors, IMUs)
+ * - state estimation: read estimations of the state of the robot (e.g. joint pos/vel/acc, external forces)
+ * - actuator: send commands to the low-level motor controllers
+ * - model: access the kinematic/dynamic model of the robot
+ * The robot has n joints and n+6 DoFs, because of the 6 additional DoFs representing the position and 
+ * orientation of its floating-base. 
+ *
+ * \section dep_sec Dependencies
+ * None.
+ *
+ * \section intro_sec Description
+ * We assume the robot is divided into subparts, which we call "body parts" (e.g. left arm, right leg, torso).
+ * Each body part has an unique integer identifier.
+ * In each body part there exists a unique local identifier associated to any object (e.g. joint, sensor, motor) 
+ * that belongs to that body part.
+ * Each object also has a unique global identifier, which defines how the objects are serialized at whole-body level.
+ *
+ * All angles are expressed in radians.
+ *
+ * \section tested_os_sec Tested OS
+ *
+ * Windows, Linux
+ *
+ * \author Andrea Del Prete, Silvio Traversaro, Marco Randazzo - name.surname@iit.it
+ *
+ * Copyright (C) 2013-.. CODYCO
+ * CopyPolicy: Released under the terms of the GNU GPL v2.0.
+ **/
+
+#ifndef WBI_H
+#define WBI_H
+
+#include <wbi/wbiConstants.h>
+#include <wbi/wbiUtil.h>
+#include <vector>
+
+namespace wbi
+{
+
+    /*
+     * Interface for reading the sensors of the robot.
+     */
+    class iWholeBodySensors
+    {
+    public:
+        /** Virtual destructor (to allow implementation of proper destructor in son classes). */
+        inline virtual ~iWholeBodySensors(){}
+
+        /** Initialize the object. This method should be called after adding the sensors,
+         *  but before reading any sensor. */
+        virtual bool init() = 0;
+        /** Close all the communication channels with the robot. This method should be 
+         *  called before destroying the object. */
+        virtual bool close() = 0;
+
+        /** Add the specified sensor so that it can be read. 
+         * @param st Type of sensor.
+         * @param sid Id of the sensor.
+         * @return True if the sensor has been added, false otherwise (e.g. the sensor has been already added).
+         */
+        virtual bool addSensor(const SensorType st, const LocalId &sid) = 0;
+        
+        /** Add the specified sensors so that they can be read. 
+         * @param st Type of sensors.
+         * @param sids Ids of the sensors.
+         * @return True if the sensor has been added, false otherwise (e.g. the sensor has been already added).
+         */
+        virtual int addSensors(const SensorType st, const LocalIdList &sids) = 0;
+
+        /** Remove the specified sensor. 
+         * @param st Type of the sensor to remove.
+         * @param j Id of the sensor to remove.
+         * @return True if the sensor has been removed, false otherwise.
+         */
+        virtual bool removeSensor(const SensorType st, const LocalId &sid) = 0;
+
+        /** Remove all the sensors associated to the specified joint. This affects the reading of all the 
+         *  joint space sensors (e.g. encoders, pwm).
+         * @param j Id of the joint.
+         * @return True if the operation succeeded, false otherwise.
+         */
+        //virtual bool removeSensorsOfJoint(const LocalId &j);
+        
+        /** Get a copy of the sensor list of the specified sensor type.
+         * @param st Type of sensors.
+         * @return A copy of the sensor list. */
+        virtual const LocalIdList& getSensorList(const SensorType st) = 0;
+        
+        /** Get the number of sensors of the specified type.
+         * @return The number of sensors of the specified type. */
+        //virtual int getSensorNumber(const SensorType st) = 0;
+
+        /** Read the specified sensor.
+         * @param st Type of sensor to read.
+         * @param sid Id of the sensor to read.
+         * @param data Output data vector.
+         * @param stamps Output vector of timestamps.
+         * @param blocking If true, the reading is blocking, otherwise it is not.
+         * @return True if all the readings succeeded, false otherwise.
+         */
+        virtual bool readSensor(const SensorType st, const LocalId &sid, double *data, double *stamps=0, bool blocking=true) = 0;
+        
+        /** Read all the sensors of the specified type.
+         * @param st Type of the sensor to read.
+         * @param sid Id of the sensor to read.
+         * @param data Output data vector.
+         * @param stamps Output vector of timestamps.
+         * @param blocking If true, the reading is blocking, otherwise it is not.
+         * @return True if the reading succeeded, false otherwise.
+         */
+        virtual bool readSensors(const SensorType st, double *data, double *stamps=0, bool blocking=true) = 0;
+    };
+    
+    /**
+      * Interface to access the estimates of the state of the robot.
+      */
+    class iWholeBodyStates
+    {
+    public:
+        /** Virtual destructor (to allow implementation of proper destructor in son classes). */
+        inline virtual ~iWholeBodyStates(){}
+        virtual bool init() = 0;
+        virtual bool close() = 0;
+
+        /** Add the specified estimate so that it can be read. 
+         * @param st Type of estimate.
+         * @param sid Id of the estimate.
+         * @return True if the estimate has been added, false otherwise (e.g. the estimate has been already added).
+         */
+        virtual bool addEstimate(const EstimateType st, const LocalId &sid) = 0;
+        
+        /** Add the specified estimates so that they can be read. 
+         * @param st Type of estimates.
+         * @param sids Ids of the estimates.
+         * @return True if the estimate has been added, false otherwise (e.g. the estimate has been already added).
+         */
+        virtual int addEstimates(const EstimateType st, const LocalIdList &sids) = 0;
+
+        /** Remove the specified estimate. 
+         * @param st Type of the estimate to remove.
+         * @param j Id of the estimate to remove.
+         * @return True if the estimate has been removed, false otherwise.
+         */
+        virtual bool removeEstimate(const EstimateType st, const LocalId &sid) = 0;
+
+        /** Remove all the estimates associated to the specified joint.
+         * @param j Id of the joint.
+         * @return True if the operation succeeded, false otherwise.
+         */
+        //virtual bool removeEstimatesOfJoint(const LocalId &j);
+        
+        /** Get a copy of the estimate list of the specified estimate type.
+         * @param st Type of estimate.
+         * @return A copy of the estimate list. */
+        virtual const LocalIdList& getEstimateList(const EstimateType st) = 0;
+        
+        /** Get the number of estimates of the specified type.
+         * @return The number of estimates of the specified type. */
+        //virtual int getEstimateNumber(const EstimateType st) = 0;
+
+        /** Get the estimate of the specified quantity at the specified time.
+         * @param et Type of estimate to get.
+         * @param sid Id of the estimate
+         * @param data Output data vector.
+         * @param time Time at which to estimate the quantity.
+         * @param blocking If true, perform a blocking read before estimating, otherwise the estimate is based on the last reading.
+         * @return True if all the estimate succeeded, false otherwise.
+         */
+        virtual bool getEstimate(const EstimateType et, const LocalId &sid, double *data, double time=-1.0, bool blocking=true) = 0;
+
+        /** Get all the estimates of the specified estimate type at the specified time.
+         * @param et Type of estimate to get.
+         * @param data Output data vector.
+         * @param time Time at which to estimate the quantity.
+         * @param blocking If true, perform a blocking read before estimating, otherwise the estimate is based on the last reading.
+         * @return True if all the estimate succeeded, false otherwise.
+         */
+        virtual bool getEstimates(const EstimateType et, double *data, double time=-1.0, bool blocking=true) = 0;
+
+        /** Set the value of the specified parameter of the estimation algorithm
+         * of the specified estimate type.
+         * @param et Estimation type (e.g. joint velocity, motor torque).
+         * @param ep Parameter to set.
+         * @param value Value of the parameter to set.
+         * @return True if the operation succeeded, false otherwise. */
+        virtual bool setEstimationParameter(const EstimateType et, const EstimationParameter ep, const void *value) = 0;
+    };
+    
+    /**
+      * Interface to the kinematic/dynamic model of the robot.
+      */
+    class iWholeBodyModel
+    {
+    public:
+        /** Id of the virtual link associated to the Center of Mass of the robot.
+          * This id can be used to compute any kinematic quantity (position, velocity, Jacobian)
+          * associated to the center of mass. */
+        static const int COM_LINK_ID = -1; 
+
+        inline virtual ~iWholeBodyModel(){}
+        virtual bool init() = 0;
+        virtual bool close() = 0;
+
+        /** @return The number of degrees of freedom of the robot model. */
+        virtual int getDoFs() = 0;
+
+        /** Remove the specified joint from the robot model. The joint is considered blocked
+          * at its last known value (values of the joint angles are stored whenever a method of 
+          * iWholeBodyModel is called). If no previous value of the joint angle is known, zero is assumed.
+          * @param j Id of the joint to remove
+          * @return True if the joint was found and removed, false otherwise. */
+        virtual bool removeJoint(const LocalId &j) = 0;
+        virtual bool addJoint(const LocalId &j) = 0;
+        virtual int addJoints(const LocalIdList &j) = 0;
+        virtual const LocalIdList& getJointList() = 0;
+        
+        /** Get the upper and lower limits of the joint position(s). 
+          * @param qMin Output lower limit(s) (rad).
+          * @param qMax Output upper limit(s) (rad).
+          * @param joint Id of the joint, -1 for getting the limits of all the joints.
+          * @return True if the operation succeeded, false otherwise. */
+        virtual bool getJointLimits(double *qMin, double *qMax, int joint=-1) = 0;
+
+        /** Get the id of the link with the specified name.
+          * @param linkName Name of the link.
+          * @param linkId Id of the link (if found).
+          * @return True if the link name was found, false otherwise. */
+        virtual bool getLinkId(const char *linkName, int &linkId) = 0;
+        
+        /** Compute rototranslation matrix from root reference frame to reference frame associated to the specified link.
+          * @param q Joint angles (rad).
+          * @param xBase Rototranslation from world frame to robot base frame.
+          * @param linkId Id of the link that is the target of the rototranslation.
+          * @param H Output 4x4 rototranslation matrix (stored by rows).
+          * @return True if the operation succeeded, false otherwise (invalid input parameters). */
+        virtual bool computeH(double *q, const Frame &xBase, int linkId, Frame &H) = 0;
+        
+        /** Compute the Jacobian of the specified point of the robot.
+          * @param q Joint angles (rad).
+          * @param xBase Rototranslation from world frame to robot base frame.
+          * @param linkId Id of the link.
+          * @param J Output 6xN Jacobian matrix (stored by rows), where N=number of joints.
+          * @param pos 3d position of the point expressed w.r.t the link reference frame.
+          * @return True if the operation succeeded, false otherwise (invalid input parameters).
+          * @note If linkId==COM_LINK_ID then the angular part of J is related to the angular velocity of the
+          *       whole multi-body system. This Jacobian premultiplied by the whole robot's 6D inertia
+          *       matrix is equal to the Jacobian of the angular momentum of the whole robot. */
+        virtual bool computeJacobian(double *q, const Frame &xBase, int linkId, double *J, double *pos=0) = 0;
+        
+        /** Given a point on the robot, compute the product between the time derivative of its 
+          * Jacobian and the joint velocity vector.
+          * @param q Joint angles (rad).
+          * @param xBase Rototranslation from world frame to robot base frame.
+          * @param dq Joint velocities (rad/s).
+          * @param linkId Id of the link.
+          * @param dJdq Output 6-dim vector containing the product \f$\dot{J}\dot{q}\f$.
+          * @param pos 3d position of the point expressed w.r.t the link reference frame.
+          * @return True if the operation succeeded, false otherwise (invalid input parameters) */
+        virtual bool computeDJdq(double *q, const Frame &xBase, double *dq, double *dxB, int linkId, double *dJdq, double *pos=0) = 0;
+        
+        /** Compute the forward kinematics of the specified joint.
+          * @param q Joint angles (rad).
+          * @param xBase Rototranslation from world frame to robot base frame
+          * @param linkId Id of the link.
+          * @param x Output Rototranslation from world frame to link frame.
+          * @return True if the operation succeeded, false otherwise. */
+        virtual bool forwardKinematics(double *q, const Frame &xBase, int linkId, double *x) = 0;
+        
+        /** Compute the inverse dynamics.
+          * @param q Joint angles (rad).
+          * @param xBase Rototranslation from world frame to robot base frame
+          * @param dq Joint velocities (rad/s).
+          * @param dxB Velocity of the robot base in world reference frame, 3 values for linear and 3 for angular velocity.
+          * @param ddq Joint accelerations (rad/s^2).
+          * @param ddxB Acceleration of the robot base in world reference frame, 3 values for linear and 3 for angular acceleration.
+          * @param tau Output generalized forces at the joints and base (N+6 dimensional, with N=number of joints).
+         * @return True if the operation succeeded, false otherwise. */
+        virtual bool inverseDynamics(double *q, const Frame &xBase, double *dq, double *dxB, double *ddq, double *ddxB, double *tau) = 0;
+
+        /** Compute the floating base Mass Matrix.
+         * @param q Joint angles (rad).
+         * @param xBase Rototranslation from world frame to robot base frame
+         * @param M Output N+6xN+6 mass matrix, with N=number of joints.
+         * @return True if the operation succeeded, false otherwise. */
+        virtual bool computeMassMatrix(double *q, const Frame &xBase, double *M) = 0;
+    
+        /** Compute the generalized bias forces (gravity+Coriolis+centrifugal) terms.
+         * @param q Joint angles (rad).
+         * @param xBase Rototranslation from world frame to robot base frame
+         * @param dq Joint velocities (rad/s).
+         * @param dxB Velocity of the robot base in world reference frame, 3 values for linear and 3 for angular velocity.
+         * @param h Output N+6-dim vector containing all generalized bias forces (gravity+Coriolis+centrifugal), with N=number of joints.
+         * @return True if the operation succeeded, false otherwise. */
+
+        virtual bool computeGeneralizedBiasForces(double *q, const Frame &xBase, double *dq, double *dxB, double *h) = 0;
+        
+    };
+    
+    /**
+      * Interface to the actuators of the robot.
+      */
+    class iWholeBodyActuators
+    {
+    public:
+        inline virtual ~iWholeBodyActuators(){}
+        virtual bool init() = 0;
+        virtual bool close() = 0;
+
+        //virtual int getActuatorNumber() = 0;
+        virtual bool removeActuator(const LocalId &j) = 0;
+        virtual bool addActuator(const LocalId &j) = 0;
+        virtual int addActuators(const LocalIdList &j) = 0;
+        virtual const LocalIdList& getActuatorList() = 0;
+        
+        /** Set the control mode of the specified joint(s).
+          * @param controlMode Id of the control mode.
+          * @param ref Reference value(s) for the controller.
+          * @param joint Joint number, if negative, all joints are considered.
+          * @return True if operation succeeded, false otherwise. */
+        virtual bool setControlMode(ControlMode controlMode, double *ref=0, int joint=-1) = 0;
+        
+        /** Set the reference value for the controller of the specified joint(s).
+          * @param ref Reference value(s) for the controller.
+          * @param joint Joint number, if negative, all joints are considered.
+          * @return True if operation succeeded, false otherwise. */
+        virtual bool setControlReference(double *ref, int joint=-1) = 0;
+
+        /** Set a parameter (e.g. a gain) of one or more joint controllers.
+          * @param paramId Id of the parameter.
+          * @param value Value(s) of the parameter.
+          * @param joint Joint number, if negative, all joints are considered.
+          * @return True if operation succeeded, false otherwise. */
+        virtual bool setControlParam(ControlParam paramId, const void *value, int joint=-1) = 0;
+    };
+    
+    /**
+      * Interface to state estimations, kinematic/dynamic model and actuators of the robot.
+      */
+    class wholeBodyInterface: public iWholeBodyStates, public iWholeBodyModel, public iWholeBodyActuators
+    {
+    public:
+        inline virtual ~wholeBodyInterface(){}
+        virtual bool init() = 0;
+        virtual bool close() = 0;
+        
+        /** Remove the actuator, model and all the estimates associated to the specified joint.
+          * @param j Id of the joint.
+          * @return True if the operation succeeded, false otherwise. */
+        virtual bool removeJoint(const LocalId &j) = 0;
+        
+        /** Add the actuator, model and all the estimates associated to the specified joint.
+          * @param j Id of the joint.
+          * @return True if the operation succeeded, false otherwise. */
+        virtual bool addJoint(const LocalId &j) = 0;
+
+        /** Add the actuators, models and all the estimates associated to the specified joints.
+          * @param j Id of the joint.
+          * @return True if the operation succeeded, false otherwise. */
+        virtual int addJoints(const LocalIdList &j) = 0;
+    };
+    
+    
+} // end namespace
+
+#endif
+