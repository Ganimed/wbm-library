/*
 * Copyright (C)2011  Department of Robotics Brain and Cognitive Sciences - Istituto Italiano di Tecnologia
 * Author: Andrea Del Prete, Marco Randazzo
 * email: andrea.delprete@iit.it marco.randazzo@iit.it
 * Permission is granted to copy, distribute, and/or modify this program
 * under the terms of the GNU General Public License, version 2 or any
 * later version published by the Free Software Foundation.
 *
 * A copy of the license can be found at
 * http://www.robotcub.org/icub/license/gpl.txt
 *
 * This program is distributed in the hope that it will be useful, but
 * WITHOUT ANY WARRANTY; without even the implied warranty of
 * MERCHANTABILITY or FITNESS FOR A PARTICULAR PURPOSE. See the GNU General
 * Public License for more details
 */

#include "wbiIcub/wholeBodyInterfaceIcub.h"
#include <iCub/skinDynLib/common.h>
#include <iCub/ctrl/math.h>
#include <yarp/os/Property.h>
#include <string>
#include <cassert>

//*********TEMP**************//
#ifdef WBI_ICUB_COMPILE_PARAM_HELP
#include <paramHelp/paramHelperClient.h>
#include <motorFrictionIdentificationLib/jointTorqueControlParams.h>
#endif
//*********END TEMP**********//

using namespace std;
using namespace wbi;
using namespace wbiIcub;
using namespace yarp::os;
using namespace yarp::dev;
using namespace yarp::sig;
using namespace iCub::skinDynLib;
using namespace iCub::ctrl;

#define MAX_NJ 20               ///< max number of joints in a body part
#define WAIT_TIME 0.001         ///< waiting time in seconds before retrying to perform an operation that has failed
#define DEFAULT_REF_SPEED 10.0  ///< default reference joint speed for the joint position control

///< iterate over all body parts
#define FOR_ALL_BODY_PARTS(itBp)            FOR_ALL_BODY_PARTS_OF(itBp, jointIdList)
///< iterate over all joints of all body parts
#define FOR_ALL(itBp, itJ)                  FOR_ALL_OF(itBp, itJ, jointIdList)


//constants
const std::string icubWholeBodyActuators::icubWholeBodyActuatorsUseExternalTorqueModule = "icubWholeBodyActuatorsUseExternalTorqueModuleKey";
const std::string icubWholeBodyActuators::icubWholeBodyActuatorsExternalTorqueModuleName = "icubWholeBodyActuatorsExternalTorqueModuleNameKey";
const std::string icubWholeBodyActuators::icubWholeBodyActuatorsExternalTorqueModuleAutoconnect = "icubWholeBodyActuatorsExternalTorqueModuleAutoconnect";

// *********************************************************************************************************************
// *********************************************************************************************************************
//                                          YARP WHOLE BODY ACTUATOR
// *********************************************************************************************************************
// *********************************************************************************************************************
icubWholeBodyActuators::icubWholeBodyActuators(const char* _name,
                                               const char* _robotName,
                                               const std::vector<std::string> &_bodyPartNames)
: m_commandedParts(0), initDone(false), dof(0), name(_name), robot(_robotName), bodyPartNames(_bodyPartNames), reverse_torso_joints(true)
#ifdef WBI_ICUB_COMPILE_PARAM_HELP
,_torqueModuleConnection(0)
#endif
{}

icubWholeBodyActuators::icubWholeBodyActuators(const char* _name,
                                               const char* _robotName,
                                               const yarp::os::Property & yarp_wbi_properties)
: m_commandedParts(0), initDone(false), dof(0), name(_name), robot(_robotName)
#ifdef WBI_ICUB_COMPILE_PARAM_HELP
,_torqueModuleConnection(0)
#endif
{
    yarp::os::Property yarp_wbi_properties_not_const = yarp_wbi_properties;
    loadBodyPartsFromConfig(yarp_wbi_properties_not_const,bodyPartNames);
    loadReverseTorsoJointsFromConfig(yarp_wbi_properties_not_const,reverse_torso_joints);
}



icubWholeBodyActuators::~icubWholeBodyActuators()
{
    close();
}

bool icubWholeBodyActuators::openDrivers(int bp)
{
    if( bp >= (int)bodyPartNames.size() || bp < 0 ) {
        std::cerr << "icubWholeBodyActuators::openDrivers error: called with bodypart " << bp <<
                     " but the total number of bodyparts is " << bodyPartNames.size() << std::endl;
        return false;
    }
    itrq[bp]=0; iimp[bp]=0; icmd[bp]=0; ivel[bp]=0; ipos[bp]=0; iopl[bp]=0;  dd[bp]=0;
    if(!openPolyDriver(name, robot, dd[bp], bodyPartNames[bp].c_str()))
        return false;

    bool ok = dd[bp]->view(itrq[bp]) && dd[bp]->view(iimp[bp]) && dd[bp]->view(icmd[bp])
              && dd[bp]->view(ivel[bp]) && dd[bp]->view(ipos[bp]) && dd[bp]->view(iopl[bp])
              && dd[bp]->view(positionDirectInterface[bp]);
    if(!ok)
    {
        fprintf(stderr, "Problem initializing drivers of %s\n", bodyPartNames[bp].c_str());
        return false;
    }

    return true;
}

bool icubWholeBodyActuators::init()
{
    bool ok = true;
    int tmp[MAX_NJ];
    FOR_ALL_BODY_PARTS(itBp)
    {
        ok = ok && openDrivers(itBp->first);
        if(ok)
        {
            icmd[itBp->first]->getControlModes(tmp);
            for(vector<int>::const_iterator itJ=itBp->second.begin(); itJ!=itBp->second.end(); itJ++) {
                if( reverse_torso_joints ) {
                    currentCtrlModes[LocalId(itBp->first,*itJ)] = yarpToWbiCtrlMode(tmp[itBp->first==TORSO?2-*itJ:*itJ]);
                } else {
                    currentCtrlModes[LocalId(itBp->first,*itJ)] = yarpToWbiCtrlMode(tmp[*itJ]);
                }
            }
        }
    }
    if (ok && dof > 0) {
        m_commandedParts = new unsigned char[dof];
    }

#ifdef WBI_ICUB_COMPILE_PARAM_HELP
    ///TEMP
    if (_torqueModuleConnection) {
        _torqueModuleConnection->close();
        delete _torqueModuleConnection; _torqueModuleConnection = NULL;
    }
    if (ok) {
        //read options
        yarp::os::Value found;
        _rpcAutoConnect = false;
        found = configurationParameters.find(icubWholeBodyActuatorsExternalTorqueModuleAutoconnect.c_str());

        if (!found.isNull() && found.isBool()) {
            _rpcAutoConnect = found.asBool();
        }
        found = configurationParameters.find(icubWholeBodyActuatorsUseExternalTorqueModule.c_str());
        if (!found.isNull() && found.isBool() && found.asBool()) {
            found = configurationParameters.find(icubWholeBodyActuatorsExternalTorqueModuleName.c_str());
            if (found.isNull()) {
                ok = false;
            }
            else {

                _torqueModuleConnection = new paramHelp::ParamHelperClient(jointTorqueControl::jointTorqueControlParamDescr, jointTorqueControl::PARAM_ID_SIZE,
                                                                           jointTorqueControl::jointTorqueControlCommandDescr, jointTorqueControl::COMMAND_ID_SIZE);

                Bottle initMsg;
                if (!_torqueModuleConnection || !_torqueModuleConnection->init(name, found.asString().c_str(), initMsg)) {
                    ok = false;
                }
                else {
                    _torqueRefs.resize(jointTorqueControl::N_DOF);
                    ok = _torqueModuleConnection->linkParam(jointTorqueControl::PARAM_ID_TAU_OFFSET, _torqueRefs.data());
                    if (_rpcAutoConnect) {
                        _rpcLocalName = "/" + name + "/rpc:o";
                        _rpcRemoteName = "/" + found.asString() + "/rpc";
                        ok = ok && _torqueModuleRPCClientPort.open(_rpcLocalName);
                        ok = ok && Network::connect(_rpcLocalName, _rpcRemoteName);
                    }
                }
            }
        }
    }
    ///END TEMP
#endif
    initDone = true;
    return ok;
}

bool icubWholeBodyActuators::close()
{
    if (m_commandedParts) {
        delete [] m_commandedParts;
        m_commandedParts = 0;
    }
    bool ok = true;
    FOR_ALL_BODY_PARTS(itBp)
    {
        if( dd[itBp->first]!= 0 ) {
            ok = dd[itBp->first]->close();
            delete dd[itBp->first];
            dd[itBp->first] = 0;
        }
    }
#ifdef WBI_ICUB_COMPILE_PARAM_HELP
    ///TEMP
    if (_torqueModuleConnection) {
        _torqueModuleConnection->close();
        delete _torqueModuleConnection; _torqueModuleConnection = NULL;
    }
    if (_rpcAutoConnect) {
        Network::disconnect(_rpcLocalName, _rpcRemoteName);
        _torqueModuleRPCClientPort.close();
    }

#endif

    return ok;
}

bool icubWholeBodyActuators::setConfigurationParameter(const std::string &parameterName, const yarp::os::Value &parameterValue)
{
    /*Note to developers: we can move the functionalities offered by the configuration map to an external class in order to make it more generic */
    if (initDone) return false;
    //check allowed parameters
    if (parameterName.compare(icubWholeBodyActuatorsUseExternalTorqueModule) == 0) {
        if (parameterValue.isBool()) {
            configurationParameters.put(parameterName.c_str(), parameterValue);
            return true;
        }
        return false;
    } else if (parameterName.compare(icubWholeBodyActuatorsExternalTorqueModuleAutoconnect) == 0) {
        if (parameterValue.isBool()) {
            configurationParameters.put(parameterName.c_str(), parameterValue);
            return true;
        }
        return false;
    } else if (parameterName.compare(icubWholeBodyActuatorsExternalTorqueModuleName) == 0) {
        //simply check value has some length
        if (parameterValue.isString() && parameterValue.asString().length() > 0) {
            configurationParameters.put(parameterName.c_str(), parameterValue);
            return true;
        }
        return false;
    }

    return false;
}

bool icubWholeBodyActuators::removeActuator(const LocalId &j)
{
    if (initDone) return false;

    if(!jointIdList.removeId(j))
        return false;
    dof--;
    return true;
}

bool icubWholeBodyActuators::addActuator(const LocalId &j)
{
    if (initDone) return false;

    if(!jointIdList.addId(j))
        return false;

    dof++;
    return true;
}

int icubWholeBodyActuators::addActuators(const LocalIdList &jList)
{
    if (initDone) return false;

    int count = jointIdList.addIdList(jList);
    dof += count;

    return count;
}

bool icubWholeBodyActuators::setControlMode(ControlMode controlMode, double *ref, int joint)
{
    if(joint>=dof)
        return false;

    bool ok = true;
    if(joint<0)     ///< set all joints to the specified control mode
    {
#ifdef WBI_ICUB_COMPILE_PARAM_HELP
        bool controlModeChanged = false;
#endif
        switch(controlMode)
        {
            case CTRL_MODE_POS:
            case CTRL_MODE_DIRECT_POSITION:
                FOR_ALL(itBp, itJ) {
                    if(currentCtrlModes[LocalId(itBp->first,*itJ)]!=controlMode) {
                        if( reverse_torso_joints ) {
                            ok = ok && icmd[itBp->first]->setPositionMode(itBp->first==TORSO ? 2-(*itJ) : *itJ);
                            ///< icub's torso joints are in reverse order
                        } else {
                            ok = ok && icmd[itBp->first]->setPositionMode(*itJ);
                        }
                    }
                }
                break;

            case CTRL_MODE_VEL:
                FOR_ALL(itBp, itJ) {
                    if(currentCtrlModes[LocalId(itBp->first,*itJ)]!=controlMode) {
                        if( reverse_torso_joints ) {
                            ok = ok && icmd[itBp->first]->setVelocityMode(itBp->first==TORSO ? 2-(*itJ) : *itJ);
                        } else {
                            ok = ok && icmd[itBp->first]->setVelocityMode(*itJ);
                        }
                    }
                }
                break;

            case CTRL_MODE_TORQUE:
                FOR_ALL(itBp, itJ) {
                    if(currentCtrlModes[LocalId(itBp->first,*itJ)]!=controlMode) {
#ifdef WBI_ICUB_COMPILE_PARAM_HELP
                        controlModeChanged = true;
                        if (_torqueModuleConnection) {
                            //if torque control connection is true I do not set the torqueMode
                            ok = ok && true;
                        }
                        else
#endif
                        {
                            if( reverse_torso_joints ) {
                                ok = ok && icmd[itBp->first]->setTorqueMode(itBp->first==TORSO ? 2-(*itJ) : *itJ);
                            } else {
                                ok = ok && icmd[itBp->first]->setTorqueMode(*itJ);
                            }
                        }
                    }
                }
                break;

            case CTRL_MODE_MOTOR_PWM:
                if(!isICubSimulator(robot)) ///< iCub simulator does not implement PWM motor control
                    FOR_ALL(itBp, itJ) {
                        if(currentCtrlModes[LocalId(itBp->first,*itJ)]!=controlMode) {
                            if( reverse_torso_joints ) {
                                ok = ok && icmd[itBp->first]->setOpenLoopMode(itBp->first==TORSO ? 2-(*itJ) : *itJ);
                            } else {
                                ok = ok && icmd[itBp->first]->setOpenLoopMode(*itJ);
                            }
                        }
                    }
                break;

            default:
                return false;
        }
        if(ok)
        {
            FOR_ALL(itBp, itJ)
                currentCtrlModes[LocalId(itBp->first, *itJ)] = controlMode;
            if(ref!=0)
                ok = ok && setControlReference(ref);
        }
#ifdef WBI_ICUB_COMPILE_PARAM_HELP
        //send start or stop via RPC to torque module
        if (_rpcAutoConnect) {
            Bottle startCmd;
            if (controlMode == CTRL_MODE_TORQUE) {
                if (controlModeChanged) {
                    startCmd.addString("start");
                    ok = ok && _torqueModuleRPCClientPort.write(startCmd);
                }
            } else if (controlMode == CTRL_MODE_POS) {
                startCmd.addString("stop");
                ok = ok && _torqueModuleRPCClientPort.write(startCmd);
            }

        }
#endif
        return ok;
    }

    ///< Set the specified joint to the specified control mode
    LocalId li = jointIdList.globalToLocalId(joint);
    if(currentCtrlModes[li]!=controlMode)   ///< check that joint is not already in the specified control mode
    {
        int i;
        if( reverse_torso_joints ) {
            i = li.bodyPart==TORSO ? 2-li.index : li.index; // icub's torso joints are in reverse order
        } else {
            i = li.index;
        }
        switch(controlMode)
        {
            case CTRL_MODE_POS:
            case CTRL_MODE_DIRECT_POSITION:
                ok = icmd[li.bodyPart]->setPositionMode(i); break;
            case CTRL_MODE_VEL:         ok = icmd[li.bodyPart]->setVelocityMode(i); break;
            case CTRL_MODE_TORQUE:      ok = icmd[li.bodyPart]->setTorqueMode(i);   break;
            ///< iCub simulator does not implement PWM motor control
            case CTRL_MODE_MOTOR_PWM:   ok = isICubSimulator(robot) ? true : icmd[li.bodyPart]->setOpenLoopMode(i); break;
            default: break;
        }
        if(ok)
            currentCtrlModes[li] = controlMode;
    }
    if(ok &&ref!=0)
        ok = setControlReference(ref, joint);   ///< set specified control reference (if any)
    return ok;
}

bool icubWholeBodyActuators::setControlReference(double *ref, int joint)
{
    if(joint> (int)dof)
        return false;

    bool ok = true;
    if(joint>=0)    // set control reference for the specified joint
    {
        LocalId li = jointIdList.globalToLocalId(joint);
        int i;
        if( reverse_torso_joints ) {
            i = li.bodyPart==TORSO ? 2-li.index : li.index; // icub's torso joints are in reverse order
        } else {
            i = li.index;
        }
        switch(currentCtrlModes[li])
        {
            case CTRL_MODE_POS:         return ipos[li.bodyPart]->positionMove(i, CTRL_RAD2DEG*(*ref));
            case CTRL_MODE_DIRECT_POSITION: return positionDirectInterface[li.bodyPart]->setPosition(i, CTRL_RAD2DEG*(*ref));
            case CTRL_MODE_VEL:         return ivel[li.bodyPart]->velocityMove(i, CTRL_RAD2DEG*(*ref));
            case CTRL_MODE_TORQUE:
            {
#ifdef WBI_ICUB_COMPILE_PARAM_HELP
                //TEMP
                if (_torqueModuleConnection) {
                    _torqueRefs.zero();
                    //convert to global (25 dof)
                    int gid = ICUB_MAIN_JOINTS.localToGlobalId(li);
                    if (gid < 0 || gid >= jointTorqueControl::N_DOF) {
                        return false;
                    }
                    else {
                        _torqueRefs[gid] = *ref;
                        return _torqueModuleConnection->sendStreamParams();
                    }
                }
                else
                //END TEMP
#endif
                    return itrq[li.bodyPart]->setRefTorque(i, *ref);
            }
            ///< iCub simulator does not implement PWM motor control
#ifdef YARP_INTERACTION_MODE_MOTOR_INTERFACE
            case CTRL_MODE_MOTOR_PWM:   return isICubSimulator(robot) ? true : iopl[li.bodyPart]->setRefOutput(i, *ref);
#else /* YARP_INTERACTION_MODE_MOTOR_INTERFACE */
            case CTRL_MODE_MOTOR_PWM:   return isICubSimulator(robot) ? true : iopl[li.bodyPart]->setOutput(i, *ref);
#endif /* YARP_INTERACTION_MODE_MOTOR_INTERFACE */
            default: break;
        }
        return false;
    }
    // set control references for all joints
    ///< on robot use new method which set all joint vel of one body part at the same time (much faster!)
    if(!isRobotSimulator(robot))
    {
        double speedReferences[MAX_NJ];     // vector of reference joint speeds
        double torqueReferences[MAX_NJ]; //vector of reference joint torques
        memset(torqueReferences, 0, sizeof(double) * MAX_NJ); //set to zero all the references torques
        double positionReferences[MAX_NJ]; //vector of reference positions
        memset(positionReferences, 0, sizeof(double) * MAX_NJ); //set to zero all the references positions

        memset(m_commandedParts, 0, sizeof(unsigned char) * dof); //reset the command map

        int velocityJointIDs[MAX_NJ];   // vector of joint ids for velocity move (implementing more advanced velocity function)
        unsigned int i = 0;                // counter of controlled joints
        FOR_ALL_BODY_PARTS(itBp)
        {
            //allow setting of reference on the whole part only if all joints are the same
            wbi::ControlMode partControlMode = CTRL_MODE_UNKNOWN;
            int njVelCtrl = 0;              // number of joints that are velocity controlled
            int jointsInPart = itBp->second.size();   // number of joints of this body part
            int jointIndex = 0;
            for(int j = 0; j < jointsInPart; j++)
            {
                LocalId localId = LocalId(itBp->first, itBp->second[j]);
                wbi::ControlMode currentControlMode = currentCtrlModes[localId];

                if (partControlMode != CTRL_MODE_UNKNOWN
                    && partControlMode != currentControlMode) {
                    //a different control mode for a joint in the part
                    partControlMode = CTRL_MODE_UNKNOWN;
                    i += jointsInPart - j; //to be checked
                    break;
                    //should save parts done
                }

                jointIndex = j;
                if (reverse_torso_joints) {
                    jointIndex = itBp->first == TORSO ? 2 - j : j; // icub's torso joints are in reverse order
                }

                if(currentControlMode == CTRL_MODE_VEL)
                {
                    partControlMode = CTRL_MODE_VEL;
                    velocityJointIDs[jointIndex] = jointIndex;
                    speedReferences[jointIndex] = CTRL_RAD2DEG * ref[i];           // convert joint vel from rad to deg
                    njVelCtrl++;
                }
                else if (currentControlMode == CTRL_MODE_TORQUE) {
                    partControlMode = CTRL_MODE_TORQUE;
#ifdef WBI_ICUB_COMPILE_PARAM_HELP
                    if (_torqueModuleConnection) {
                        //in this case skip to second part
                        i += jointsInPart - j; //to be checked
                        partControlMode = CTRL_MODE_UNKNOWN;
                        break;
                    }
#endif
                    torqueReferences[jointIndex] = ref[i];           // convert joint vel from rad to deg
                }
                else if (currentControlMode == CTRL_MODE_POS) {
                    partControlMode = CTRL_MODE_POS;
                    positionReferences[jointIndex] = CTRL_RAD2DEG * ref[i];
                }
                else if (currentControlMode == wbi::CTRL_MODE_DIRECT_POSITION) {
                    partControlMode = CTRL_MODE_DIRECT_POSITION;
                    positionReferences[jointIndex] = CTRL_RAD2DEG * ref[i];
                }
                i++;
            }
            switch (partControlMode) {
                case wbi::CTRL_MODE_VEL:
                    ok = ok && ivel[itBp->first]->velocityMove(njVelCtrl, velocityJointIDs, speedReferences);
                    //save joints commanded
                    memset(m_commandedParts + i - jointsInPart, 1, sizeof(unsigned char) * jointsInPart);
                    break;
                case wbi::CTRL_MODE_TORQUE:
                    ok = ok && itrq[itBp->first]->setRefTorques(torqueReferences);
                    memset(m_commandedParts + i - jointsInPart, 1, sizeof(unsigned char) * jointsInPart);
                    break;
                case wbi::CTRL_MODE_POS:
                    ok = ok && ipos[itBp->first]->positionMove(positionReferences);
                    memset(m_commandedParts + i - jointsInPart, 1, sizeof(unsigned char) * jointsInPart);
                    break;
                case wbi::CTRL_MODE_DIRECT_POSITION:
                    ok = ok && positionDirectInterface[itBp->first]->setPositions(positionReferences);
                    memset(m_commandedParts + i - jointsInPart, 1, sizeof(unsigned char) * jointsInPart);
                    break;
                default:
                    break;
            }
        }
<<<<<<< HEAD
//    }

=======
    }
    
>>>>>>> 3bfcac8e
#ifdef WBI_ICUB_COMPILE_PARAM_HELP
    //TEMP
    if (_torqueModuleConnection) {
        _torqueRefs.zero();
    }
    //END TEMP
#endif
<<<<<<< HEAD

    i = 0;
=======
    
    int i = 0;
>>>>>>> 3bfcac8e
    FOR_ALL(itBp, itJ)
    {
        if (m_commandedParts[i]) { //skip if joint is already controlled
            i++;
            continue;
        }
        int j;
        if( reverse_torso_joints ) {
            j = itBp->first==TORSO ? 2-(*itJ) : *itJ; // icub's torso joints are in reverse order
        } else {
            j = *itJ;
        }
        LocalId localID = LocalId(itBp->first,*itJ);
        printf("[%s:%d]Setting single-part mode for part-joint %d-%d\n", __FILE__, __LINE__, itBp->first, *itJ);
        switch(currentCtrlModes[localID])
        {
            case CTRL_MODE_POS:
                ok = ok && ipos[itBp->first]->positionMove(j, CTRL_RAD2DEG*ref[i]);
                break;
            case CTRL_MODE_DIRECT_POSITION:
                ok = ok && positionDirectInterface[itBp->first]->setPosition(j, CTRL_RAD2DEG*ref[i]);
                break;
            case CTRL_MODE_VEL:
                if(isRobotSimulator(robot)) ///< velocity controlled joints have already been managed (for the real robot)
                    ok = ok && ivel[itBp->first]->velocityMove(j, CTRL_RAD2DEG*ref[i]);
                break;
            case CTRL_MODE_TORQUE:
            {
#ifdef WBI_ICUB_COMPILE_PARAM_HELP
                //TEMP
                //to keep consistency: set only if ok is true
                if (_torqueModuleConnection && ok) {
                    int gid = ICUB_MAIN_JOINTS.localToGlobalId(localID);
                    if (gid < 0 || gid >= jointTorqueControl::N_DOF) {
                        ok = false;
                    }
                    else {
                        _torqueRefs[gid] = ref[i];
                        ok = true;
                    }
                }
                else
#endif
                    ok = ok && itrq[itBp->first]->setRefTorque(j, ref[i]);
            }
                break;
            case CTRL_MODE_MOTOR_PWM:
                if(!isICubSimulator(robot)) ///< iCub simulator does not implement PWM motor control
#ifdef YARP_INTERACTION_MODE_MOTOR_INTERFACE
                    ok = ok && iopl[itBp->first]->setRefOutput(j, ref[i]);
#else /* #ifdef YARP_INTERACTION_MODE_MOTOR_INTERFACE */
                    ok = ok && iopl[itBp->first]->setOutput(j, ref[i]);
#endif
                break;
            default:
                printf("[icubWholeBodyActuators::setControlReference] ERROR: unmanaged control mode.\n");
                return false;
        }
        i++;
    }

#ifdef WBI_ICUB_COMPILE_PARAM_HELP
    //TEMP
    if (_torqueModuleConnection) {
        ok = ok && _torqueModuleConnection->sendStreamParams();
    }
    //END TEMP
#endif

    return ok;
}

bool icubWholeBodyActuators::setControlParam(ControlParam paramId, const void *value, int joint)
{
    switch(paramId)
    {
        case CTRL_PARAM_REF_VEL: return setReferenceSpeed((double*)value, joint);
        case CTRL_PARAM_KP: return false;
        case CTRL_PARAM_KD: return false;
        case CTRL_PARAM_KI: return false;
        case CTRL_PARAM_OFFSET: return setControlOffset((double*)value, joint);
        default: break;
    }
    return false;
}

bool icubWholeBodyActuators::setReferenceSpeed(double *rspd, int joint)
{
    if(joint>=dof)
        return false;

    if(joint>=0)
    {
        LocalId li = jointIdList.globalToLocalId(joint);
        int i;
        if( reverse_torso_joints ) {
            i = li.bodyPart==TORSO ? 2-li.index : li.index; // icub's torso joints are in reverse order
        } else {
            i = li.index;
        }
        return ipos[li.bodyPart]->setRefSpeed(i, CTRL_RAD2DEG*(*rspd));
    }

    bool ok = true;
    unsigned int i=0;
    FOR_ALL(itBp, itJ)
    {
        int j;
        if( reverse_torso_joints ) {
            j = itBp->first==TORSO ? 2-(*itJ) : *itJ; // icub's torso joints are in reverse order
        } else {
            j = *itJ;
        }
        ok = ok && ipos[itBp->first]->setRefSpeed(j, CTRL_RAD2DEG*rspd[i]);
        i++;
    }

    return ok;
}

ControlMode icubWholeBodyActuators::yarpToWbiCtrlMode(int yarpCtrlMode)
{
    switch(yarpCtrlMode)
    {
    case VOCAB_CM_TORQUE:   return CTRL_MODE_TORQUE;
    case VOCAB_CM_POSITION: return CTRL_MODE_POS;
    case VOCAB_CM_VELOCITY: return CTRL_MODE_VEL;
    case VOCAB_CM_OPENLOOP: return CTRL_MODE_MOTOR_PWM;
    }
    return CTRL_MODE_UNKNOWN;
}


bool icubWholeBodyActuators::setPIDGains(const double *pValue, const double *dValue, const double *iValue, int joint)
{
    //The FOR_ALL atomicity is debated in github.. currently do the same as the rest of the library
    bool result = true;
    if (joint < 0) {
        return false;
//        FOR_ALL(itBp, itJ) {
//            switch (currentCtrlModes[LocalId(itBp->first,*itJ)]) {
//                case wbi::CTRL_MODE_TORQUE:
//                {
//                    //this is wrong...
////                    Pid currentPid;
////                    result = itrq[itBp->first]->getTorquePid(joint, &currentPid);
////                    if (!result) break;
////                    if (pValue != NULL)
////                        currentPid.kp = *pValue;
////                    if (dValue != NULL)
////                        currentPid.kd = *dValue;
////                    if (iValue != NULL)
////                        currentPid.ki = *iValue;
////                    result = itrq[itBp->first]->setTorquePid(joint, currentPid);
////                    break;
//                }
//                default:
//                    break;
//            }
//        }
    }
    else {
        LocalId li = jointIdList.globalToLocalId(joint);
        switch (currentCtrlModes[li]) {
            case wbi::CTRL_MODE_TORQUE:
            {
                Pid currentPid;
                result = itrq[li.bodyPart]->getTorquePid(joint, &currentPid);
                if (!result) break;
                if (pValue != NULL)
                    currentPid.kp = *pValue;
                if (dValue != NULL)
                    currentPid.kd = *dValue;
                if (iValue != NULL)
                    currentPid.ki = *iValue;
                result = itrq[li.bodyPart]->setTorquePid(joint, currentPid);
                break;
            }
            default:
                break;
        }
    }
    return result;
}


bool icubWholeBodyActuators::setControlOffset(const double *value, int joint)
{
    //The FOR_ALL atomicity is debated in github.. currently do the same as the rest of the library
    if (!value) return false;

    bool result = true;
    if (joint < 0) {
        //todo
        result = false;
    }
    else {
        LocalId li = jointIdList.globalToLocalId(joint);
        switch (currentCtrlModes[li]) {
            case wbi::CTRL_MODE_TORQUE:
            {
                Pid currentPid;
                result = itrq[li.bodyPart]->getTorquePid(joint, &currentPid);
                if (!result) break;
                currentPid.offset = *value;
                result = itrq[li.bodyPart]->setTorquePid(joint, currentPid);
                break;
            }
            default:
                break;
        }
    }
    return result;
}<|MERGE_RESOLUTION|>--- conflicted
+++ resolved
@@ -547,13 +547,10 @@
                     break;
             }
         }
-<<<<<<< HEAD
-//    }
-
-=======
+
     }
     
->>>>>>> 3bfcac8e
+
 #ifdef WBI_ICUB_COMPILE_PARAM_HELP
     //TEMP
     if (_torqueModuleConnection) {
@@ -561,13 +558,9 @@
     }
     //END TEMP
 #endif
-<<<<<<< HEAD
-
-    i = 0;
-=======
     
     int i = 0;
->>>>>>> 3bfcac8e
+
     FOR_ALL(itBp, itJ)
     {
         if (m_commandedParts[i]) { //skip if joint is already controlled
