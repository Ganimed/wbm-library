function kinEnergyConservationTest(params)
rng(0, 'v5uniform');     % control random number generation
%clear mexWholeBodyModel; % remove the subroutine from the system memory ...

%% initialise mexWholeBodyModel
if( params.isURDF )
    wbm_modelInitializeFromURDF(params.urdfFilePath);
    robotDisplayName = params.urdfFilePath;
else
    wbm_modelInitialize(params.yarpRobotName);
    robotDisplayName = params.yarpRobotName;
end

%% get limits
[jlMin,jlMax] = wbm_jointLimits();

%% setup params
params.ndof = size(jlMin,1);

%% random initial conditions inside
deltaJl = jlMax - jlMin;
qjInit  = jlMin + rand(params.ndof,1) .* deltaJl ;
maxVel  = 10;

dqjInit = maxVel*(0.5*ones(params.ndof,1)-1*rand(params.ndof,1));

params.qjInit = qjInit;
params.dqjInit = dqjInit;

params.dx_bInit = 2.5*rand(3,1) - 5*ones(3,1); %zeros(3,1);
params.omega_bInit = 2.5*rand(3,1) - 5*ones(3,1);%zeros(3,1);
params.dampingCoeff = 0;

fprintf('fwdDynKinEnergyTest: Random Initial configuration\n');
disp(params.qjInit');
fprintf('fwdDynKinEnergyTest: Random Initial velocity\n');
disp(params.dqjInit');

wbm_setWorldFrame(eye(3),[0 0 0]',[0 0 0]');
wbm_updateState(params.qjInit,params.dqjInit,[params.dx_bInit;params.omega_bInit]);

[T_bInit,~,~,~] = wbm_getState();
<<<<<<< HEAD
params.chiInit  = [T_bInit;params.qjInit;...
                   params.dx_bInit;params.omega_bInit;params.dqjInit];
=======
%[T_bInit,qj,vb,dqj] = wbm_getState();
%[Ptemp,Rtemp]       = WBM.utilities.frame2posRotm(T_bInit);
params.chiInit      = [T_bInit;params.qjInit;...
                       params.dx_bInit;params.omega_bInit;params.dqjInit];
>>>>>>> 3054fa28

%% contact constraints (no constraint, free floating system)
params.constraintLinkNames = {};

%% no control torques: zero input torques
params.tau = @(t)zeros(params.ndof,1);

%% setup integration
forwardDynFunc = @(t,chi)forwardDynamics_kinEnergyTest(t,chi,params);
tStart = 0;
tEnd   = params.simulationLengthInSecs;

%% integrate forward dynamics
disp('starting integration');
options = odeset('RelTol',1e-5,'AbsTol',1e-7);
[t,chi] = ode15s(forwardDynFunc,[tStart tEnd],params.chiInit,options);

%% plot results
ndof = params.ndof;

%params.demux.baseOrientationType = 1;  % sets the base orientation in stateDemux.m as positions + quaternions (1) or transformation matrix (0)
%[basePose,qj,baseVelocity,dqj]   = stateDemux(chi,params);

% position and orientation
%x_b     = basePose(1:3,:);

% normalize quaternions to avoid numerical errors
% qt_b = qt_b/norm(qt_b);
%qt_b    = basePose(4:7,:);

% linear and angular velocity
%dx_b    = baseVelocity(1:3,:);
%omega_W = baseVelocity(4:6,:);

%x         = [x_b' qt_b' qj'];
%v         = [dx_b' omega_W' dqj' ];
kinEnergy = zeros(length(t),1);
chiDot    = zeros(length(t),size(chi,2));
hOut      = zeros(length(t),ndof+6);
gOut      = zeros(length(t),ndof+6);
%fc        = zeros(length(t),ndof+6);

wbm_setWorldFrame(eye(3),[0 0 0]', [0 0 0]');

for tCnt = 1:length(t)
    [chiDot(tCnt,:),hOut(tCnt,:),gOut(tCnt,:),~,kinEnergy(tCnt) ] = forwardDynamics_kinEnergyTest(t(tCnt,:),chi(tCnt,:)',params);
end

% Matlab R2014b and newer does not support anymore the figure function under the "-nojvm" startup option.
% For more information, see "Changes to -nojvm Startup Option" in the MATLAB Release Notes,
% <http://www.mathworks.com/help/matlab/release-notes.html#btsurqv-6>.
%
% if( params.plot )
%     figure
%     plot(t,kinEnergy,'b');
%     hold on;
%     %plot(t,kinEnergy2,'r');
%     xlabel('Time t(sec)');
%     ylabel(' (J)');
%     title(['Kinetic Energy for ',robotDisplayName]);
% end

kinEnergyMaxErrRel = max(abs(kinEnergy-kinEnergy(1)))/kinEnergy(1);

fprintf('Relative error for energy for model %s: %f\n',robotDisplayName,kinEnergyMaxErrRel);

if( params.raiseErrorOnFail )
    WBMAssertEqual(kinEnergyMaxErrRel,0,'Kinetic energy is not constant',params.relTol);
end

%     figure;
%     plot(t,dqj);
%     xlabel('Time t(sec)');
%     ylabel('dqj (rad/sec)');
%     title('Joint velocities ');
%
%     figure;
%     plot(t,dx_b);
%     xlabel('Time t(sec)');
%     ylabel('(m/sec)');
%     title('Floating Base translation velocities');
%
%
%     figure;
%     plot(t,omega_W);
%     xlabel('Time t(sec)');
%     ylabel(' (m/sec)');
%     title('Floating Base rotational velocities');
%
%     ddx_b = chiDot(:,1:3);
%     domega_b = chiDot(:,4:6);
%     ddqj = chiDot(:,7:7+ndof);
%
%     figure;
%     plot(t,ddqj);
%     xlabel('Time t(sec)');
%     ylabel('(rad/sec^2)');
%     title('Joint accelerations ');
%
%     figure;
%     plot(t,ddx_b);
%     xlabel('Time t(sec)');
%     ylabel('(m/sec^2)');
%     title(' Floating Base translation acceleration ');
%
%     figure;
%     plot(t,domega_b);
%     xlabel('Time t(sec)');
%     ylabel('(m/sec^2)');
%     title('Floating Base angular acceleration');
%
%     figure;
%     plot(t,gOut);
%     xlabel('Time t(sec)');
%     ylabel('mixed units');
%     title('g');
%
%     figure;
%     plot(t,hOut);
%     xlabel('Time t(sec)');
%     ylabel('mixed units');
%     title('h');
%
%     figure(1);
%
%     figure;
%     plot(t,fc);
%     xlabel('Time t(sec)');
%     ylabel('mixed units');
%     title('fc');
%
%     plot3(x_b(:,1),x_b(:,2),x_b(:,3));hold on;
%     plot3(x_b(1,1),x_b(1,2),x_b(1,3),'ro');
%     grid on;
%     axis square;
%     xlabel('X(m)');
%     ylabel('Y(m)');
%     zlabel('Z(m)');
end<|MERGE_RESOLUTION|>--- conflicted
+++ resolved
@@ -40,15 +40,11 @@
 wbm_updateState(params.qjInit,params.dqjInit,[params.dx_bInit;params.omega_bInit]);
 
 [T_bInit,~,~,~] = wbm_getState();
-<<<<<<< HEAD
-params.chiInit  = [T_bInit;params.qjInit;...
-                   params.dx_bInit;params.omega_bInit;params.dqjInit];
-=======
+
 %[T_bInit,qj,vb,dqj] = wbm_getState();
 %[Ptemp,Rtemp]       = WBM.utilities.frame2posRotm(T_bInit);
 params.chiInit      = [T_bInit;params.qjInit;...
                        params.dx_bInit;params.omega_bInit;params.dqjInit];
->>>>>>> 3054fa28
 
 %% contact constraints (no constraint, free floating system)
 params.constraintLinkNames = {};
